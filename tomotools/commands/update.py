from subprocess import run

import click


@click.command()
@click.option(
    "--branch", default="main", show_default=True, help="The GitHub branch to use"
)
def update(branch):
<<<<<<< HEAD
    """Auto-update tomotools to the latest version"""
    print('Updating...')
    run(['pip', 'install', '--upgrade', f'git+https://github.com/tomotools/tomotools.git@origin/{branch}'])
    print('Update completed!')
=======
    """Auto-update tomotools to the latest version."""
    print("Updating...")
    run(
        [
            "pip",
            "install",
            "--upgrade",
            f"git+https://github.com/tomotools/tomotools.git@origin/{branch}",
        ]
    )
    print("Update completed!")
>>>>>>> 5e22786b
<|MERGE_RESOLUTION|>--- conflicted
+++ resolved
@@ -8,12 +8,6 @@
     "--branch", default="main", show_default=True, help="The GitHub branch to use"
 )
 def update(branch):
-<<<<<<< HEAD
-    """Auto-update tomotools to the latest version"""
-    print('Updating...')
-    run(['pip', 'install', '--upgrade', f'git+https://github.com/tomotools/tomotools.git@origin/{branch}'])
-    print('Update completed!')
-=======
     """Auto-update tomotools to the latest version."""
     print("Updating...")
     run(
@@ -24,5 +18,4 @@
             f"git+https://github.com/tomotools/tomotools.git@origin/{branch}",
         ]
     )
-    print("Update completed!")
->>>>>>> 5e22786b
+    print("Update completed!")