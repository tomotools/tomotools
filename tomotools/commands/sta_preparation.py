--- conflicted
+++ resolved
@@ -1,50 +1,24 @@
 import os
-<<<<<<< HEAD
-import click
-import starfile
-import math
-
-import pandas as pd
-
-=======
->>>>>>> 5e22786b
 from os import path
 
 import click
 
-<<<<<<< HEAD
-from tomotools.utils import sta_util, tiltseries
-from tomotools.utils.tiltseries import run_ctfplotter, dose_filter, convert_input_to_TiltSeries
-from tomotools.utils.tomogram import Tomogram
-=======
 from tomotools.utils import sta_util
 from tomotools.utils.tiltseries import (
     convert_input_to_TiltSeries,
     run_ctfplotter,
 )
 
->>>>>>> 5e22786b
-
 
 @click.command()
 @click.argument('input_files', nargs=-1)
 def fit_ctf(input_files):
-<<<<<<< HEAD
-    """ Performs interactive CTF-Fitting.
+    """Performs interactive CTF-Fitting.
 
     Takes tiltseries or folders containing them as input.
     Runs imod ctfplotter interactively.
     Defaults to overwriting previous results. Saves results to folder.
 
-    """
-=======
-    """Performs interactive CTF-Fitting.
->>>>>>> 5e22786b
-
-    Takes tiltseries or folders containing them as input.
-    Runs imod ctfplotter interactively. Defaults to overwriting previous results.
-
-    Saves results to folder.
     """
     tiltseries = convert_input_to_TiltSeries(input_files)
 
@@ -56,17 +30,6 @@
 @click.option('-b', '--batch-input', is_flag=True, default=False, show_default=True,
               help="Read input files as text, each line is a tiltseries (folder)")
 @click.option('-n', '--name', default='warp', show_default=True,
-<<<<<<< HEAD
-              help="Warp working directory will be created as project_dir/name. Maybe put microscope session here?")
-@click.argument('input_files', nargs=-1)
-@click.argument('project_dir', nargs=1)
-def imod2warp(batch_input, name, input_files, project_dir):
-    """ Prepares Warp/M project. 
-
-    Takes as input several tiltseries (folders) or a file listing them (with -b) obtained after processing with tomotools batch-prepare-tiltseries and reconstructed in subdirectories using imod.
-
-    Provide the root folder for the averaging project and a name for this export. This will be the Warp working directory. Both will be created if non-existent.
-=======
               help="Warp working directory will be created as project_dir/name.")
 @click.argument('input_files', nargs=-1)
 @click.argument('project_dir', nargs=1)
@@ -79,7 +42,6 @@
 
     Provide the root folder for the averaging project and a name for this export.
     This will be the Warp working directory. Both will be created if non-existent.
->>>>>>> 5e22786b
 
     Suggested structure is something like this:
 
@@ -97,12 +59,7 @@
         os.mkdir(project_dir)
 
     if path.isdir(out_dir):
-<<<<<<< HEAD
-        input(
-            f'Exporting to existing directory {out_dir}. Are you sure you want to continue?')
-=======
         input(f'Exporting to existing directory {out_dir}. Continue?')
->>>>>>> 5e22786b
 
     else:
         os.mkdir(out_dir)
@@ -111,23 +68,9 @@
         print(f"Created Warp folder at {out_dir}.")
 
     # Parse input files
-<<<<<<< HEAD
     ts_list = sta_util.batch_parser(input_files, batch_input)
-    
+
     # TODO: make sure taSolution.log is copied to take over improved angles!
-=======
-    if batch_input:
-        input_files_parsed = []
-        with open(input_files[0], "r+") as f:
-            for line in f:
-                input_files_parsed.append(line.strip("\n"))
-
-    else:
-        input_files_parsed = input_files
-
-    # Convert to list of tiltseries
-    ts_list = convert_input_to_TiltSeries(input_files_parsed)
->>>>>>> 5e22786b
 
     print(f'Found {len(ts_list)} TiltSeries to work on. \n')
 
@@ -143,18 +86,6 @@
 @click.option('-b', '--batch-input', is_flag=True, default=False, show_default=True,
               help="Read input files as text, each line is a tiltseries (folder)")
 @click.option('-n', '--name', default='warp', show_default=True,
-<<<<<<< HEAD
-              help="Warp working directory will be created as project_dir/name. Maybe put microscope session here?")
-@click.argument('input_files', nargs=-1)
-@click.argument('project_dir', nargs=1)
-def aretomo2warp(batch_input, name, input_files, project_dir):
-    # TODO: Simplify by just calling imod2warp!
-    """ Prepares Warp/M project. 
-
-    Takes as input several tiltseries (folders) or a file listing them (with -b) obtained after processing with tomotools batch-prepare-tiltseries and reconstructed in subdirectories using AreTomo.
-
-    Provide the root folder for the averaging project and a name for this export. This will be the Warp working directory. Both will be created if non-existent.
-=======
               help="Warp working directory will be created as project_dir/name.")
 @click.argument('input_files', nargs=-1)
 @click.argument('project_dir', nargs=1)
@@ -167,7 +98,6 @@
 
     Provide the root folder for the averaging project and a name for this export.
     This will be the Warp working directory. Both will be created if non-existent.
->>>>>>> 5e22786b
 
     Suggested structure is something like this:
 
@@ -185,12 +115,7 @@
         os.mkdir(project_dir)
 
     if path.isdir(out_dir):
-<<<<<<< HEAD
-        input(
-            f'Exporting to existing directory {out_dir}. Are you sure you want to continue?')
-=======
         input(f'Exporting to existing directory {out_dir}. Continue?')
->>>>>>> 5e22786b
 
     else:
         os.mkdir(out_dir)
@@ -198,22 +123,7 @@
         os.mkdir(path.join(out_dir, 'mdoc'))
         print(f"Created Warp folder at {out_dir}.")
 
-<<<<<<< HEAD
     ts_list = sta_util.batch_parser(input_files, batch_input)
-=======
-    # Parse input files
-    if batch_input:
-        input_files_parsed = []
-        with open(input_files[0], "r+") as f:
-            for line in f:
-                input_files_parsed.append(line.strip("\n"))
-
-    else:
-        input_files_parsed = input_files
-
-    # Convert to list of tiltseries
-    ts_list = convert_input_to_TiltSeries(input_files_parsed)
->>>>>>> 5e22786b
 
     print(f'Found {len(ts_list)} TiltSeries to work on. \n')
 
