import os
import shutil
import subprocess
from glob import glob
from os import mkdir, path
from os.path import abspath, basename, join
from pathlib import Path

import click
import mrcfile

from tomotools.utils import mdocfile
from tomotools.utils.micrograph import Micrograph, sem2mc2
from tomotools.utils.movie import Movie
from tomotools.utils.tiltseries import (
    TiltSeries,
    align_with_areTomo,
    align_with_imod,
    convert_input_to_TiltSeries,
    dose_filter,
)
from tomotools.utils.tomogram import Tomogram


@click.command()
@click.option(
    "--cpus",
    type=int,
    default=8,
    show_default=True,
    help="Number of CPUs, passed to justblend",
)
@click.argument("input_files", nargs=-1)
@click.argument("output_dir")
def blend_montages(cpus, input_files, output_dir):
    """Blend montages using justblend.

    The input files must be montage .mrc/.st files, example:
    blend-montages MMM*.mrc output_dir
    """
    if not path.isdir(output_dir):
        mkdir(output_dir)

    for input_file in input_files:
        os.symlink(abspath(input_file), join(output_dir, basename(input_file)))

    wd = os.getcwd()

    os.chdir(output_dir)
    links = [basename(input_file) for input_file in input_files]
    subprocess.run(
        ["justblend", "--cpus", str(cpus)]
        + [basename(input_file) for input_file in input_files]
    )
    # Delete temporary files
    for file in (
        links
        + glob("*.ecd")
        + glob("*.pl")
        + glob("*.xef")
        + glob("*.yef")
        + glob("*.com")
        + glob("*.log")
        + ["processchunks-jb.out"]
    ):
        os.remove(file)

    os.chdir(wd)


@click.command()
@click.option(
    "--splitsum/--nosplitsum",
    is_flag=True,
    default=True,
    show_default=True,
    help="Create even/odd split sums, e.g. for denoising",
)
@click.option(
    "--mcbin",
    "--motioncor_binning",
    default=2,
    show_default=True,
    help="Binning parameter passed to MotionCor2",
)
@click.option(
    "--reorder/--noreorder",
    is_flag=True,
    default=True,
    show_default=True,
    help="Sort tilt-series by angle in ascending order",
)
@click.option(
    "--frames",
    type=click.Path(exists=True, file_okay=False, dir_okay=True),
    help="If your frames are not automatically found, pass frame directory.",
)
@click.option(
    "--gainref",
    type=click.Path(exists=True, dir_okay=False),
    help="Use this gain reference instead looking for one in the Subframe MDOC files",
)
@click.option(
    "--rotationandflip",
    type=int,
    default=None,
    help="Override RotationAndFlip for the gain reference, else read from mdoc.",
)
@click.option(
    "--group",
    type=int,
    default=1,
    show_default=True,
    help="Group frames, useful for low-dose frames. Also see motioncor2 manual.",
)
@click.option(
    "--patch/--global",
    is_flag=True,
    default=False,
    show_default=True,
    help="Perform full-frame or patch alignment.",
)
@click.option(
    "--gpu",
    type=str,
    default=None,
    help="GPUs to use, eg. 0,1. Default: all available",
)
@click.option(
    "--exposuredose",
    type=float,
    default=None,
    help="Pass ExposureDose per tilt to override value in mdoc file.",
)
@click.option(
    "--stack/--nostack",
    is_flag=True,
    default=True,
    help="Create a tilt-series stack or keep the motion-corrected frames as they are.",
)
@click.argument("input_files", nargs=-1, type=click.Path(exists=True))
@click.argument("output_dir", type=click.Path(writable=True))
# TODO: Fix complexity error C901
def preprocess(
    splitsum,
    mcbin,
    reorder,
    frames,
    gainref,
    rotationandflip,
    group,
    gpu,
    patch,
    exposuredose,
    stack,
    input_files,
    output_dir,
):
    """Prepare tilt-series for reconstruction.

    This function runs MotionCor2 on movie frames, stacks the motion-corrected frames
    and sorts them by tilt-angle.

    The input files may be individual .mrc/.st tilt-series files,
    their mdocs, or directories containing them.

    Every input file requires a corresponding .mdoc file.

    The last argument is the output dir. It will be created if it doesn't exist.
    """
    # Convert all directories into a list of TiltSeries objects
    input_files = convert_input_to_TiltSeries(input_files,
                                              mdoc_ok=True)

    output_dir = Path(output_dir)
    if not output_dir.is_dir():
        output_dir.mkdir(parents=True)

    for input_file in input_files:
        try:
            mdoc = mdocfile.read(input_file.mdoc)
        except FileNotFoundError:
             print(f'No MDOC file found for {input_file.path}. \n')
             continue
        if mdoc.get('Montage', 0) == 1:
            print(f'Skipping {input_file.path} because it is a montage. \n')
            continue
        # Identify batch / anchoring files, using two criteria:
        # 1. Fewer than three sections
        # 2. abs(tilt angle) < 1 for all sections -> feels a bit hacky, but works
        elif len(mdoc["sections"]) < 3:
            print(f"{input_file.path} has fewer than three sections. Skipping.")
            continue
        elif all(abs(section["TiltAngle"]) < 1 for section in mdoc["sections"]):
            print(
                f"{input_file.path} is not a tilt series, all angles near 0. Skipping."
            )
            continue

        # File is a tilt-series.
        print(f"\nWorking on {input_file.path}, which looks like a tilt series")

        # Fix ExposureDose if required
        if exposuredose is not None:
            for section in mdoc["sections"]:
                section["ExposureDose"] = exposuredose

        if any(section["ExposureDose"] == 0 for section in mdoc["sections"]):
            print(
                f"{input_file.path} has no ExposureDose in mdoc."
            )

        # Are any SubFrames present?
        if any("SubFramePath" in section for section in mdoc["sections"]):
            for section in mdoc["sections"]:
                subframes_root_path = (
                    path.dirname(input_file.mdoc) if frames is None else frames
                )
                section["SubFramePath"] = mdocfile.find_relative_path(
                    Path(subframes_root_path),
                    Path(section.get("SubFramePath", "").replace("\\", path.sep)),
                )

            try:
                movies = [
                    Movie(section["SubFramePath"], section["TiltAngle"])
                    for section in mdoc["sections"]
                ]
            except FileNotFoundError:
                print(
                    f"Movie frames not found for {input_file.mdoc}, use --frames."
                )
                continue

        else:
            if reorder:
                print(f'Running newstack -reorder on {input_file.path}. \n')
                subprocess.run(['newstack',
                                '-reorder', str(1),
                                '-mdoc',
                                '-in', input_file.path,
                                '-ou', str(output_dir.joinpath(input_file.path.name))])
                if exposuredose is not None:
                    os.unlink(output_dir / f"{input_file.path.name}.mdoc")
                    mdocfile.write(mdoc, output_dir / f"{input_file.path.name}.mdoc")

            else:
                print(f'Just copying {input_file.path} to {output_dir}. \n')
                subprocess.run(['cp',
                                input_file.path,
                                output_dir])
                if exposuredose is not None:
                    mdocfile.write(mdoc, output_dir / f"{input_file.path.name}.mdoc")
                else:
                    subprocess.run(['cp',
                                f'{input_file.path.name}.mdoc',
                                output_dir])
            continue

<<<<<<< HEAD
        print(f'Frames were found for {input_file.path}, will run MotionCor.')
=======
        print(f'Frames were found for {input_file.mdoc}, will run align using MC2.')
>>>>>>> 416c0dda

        # Get rotation and flip of Gain reference from mdoc file property
        mcrot, mcflip = None, None
        if rotationandflip is not None:
            mcrot, mcflip = sem2mc2(rotationandflip)
        elif "RotationAndFlip" in mdoc["sections"][0]:
            mdoc_rotflip = mdoc["sections"][0]["RotationAndFlip"]
            mcrot, mcflip = sem2mc2(mdoc_rotflip)



        # Grab frame size to estimate appropriate patch numbers
        # Will only be used if --patch is specified
        patch_x, patch_y = [
            str(round(mdoc["ImageSize"][0] / 800)),
            str(round(mdoc["ImageSize"][1] / 800)),
        ]

        frames_corrected_dir = output_dir.joinpath("frames_corrected")
        if frames_corrected_dir.is_dir():
            print("Temporary motioncor2 directory already exists, will overwrite it")
            shutil.rmtree(frames_corrected_dir)

        micrographs = Micrograph.from_movies(
            movies,
            frames_corrected_dir,
            splitsum=splitsum,
            binning=mcbin,
            mcrot=mcrot,
            mcflip=mcflip,
            group=group,
            override_gainref=gainref,
            gpu=gpu,
            patch=patch,
            patch_x=patch_x,
            patch_y=patch_y,
        )

        # Update pixel size and dimensions in mdoc, if mcbin != 1
        if mcbin != 1:

            # check the size of the MC2 output
            with mrcfile.open(micrographs[0].path, 'r') as mrc:
                real_y, real_x = mrc.data.shape

            # Calculate expected binned size
            expected_x = int(mdoc['ImageSize'][0] / mcbin)
            expected_y = int(mdoc['ImageSize'][1] / mcbin)

            if expected_x%2 != 0:
                expected_x = expected_x -1
            if expected_y%2 != 0:
                expected_y = expected_y -1

            # If the expected size and the real size match, update mdoc
            if expected_x == real_x and expected_y == real_y:
                mdoc['ImageSize'] = [expected_x, expected_y]
                mdoc['PixelSpacing'] = mdoc['PixelSpacing'] * mcbin

                for section in mdoc['sections']:
                    section['PixelSpacing'] = section['PixelSpacing'] * mcbin

        if stack:
            tilt_series = TiltSeries.from_micrographs(
                micrographs,
                output_dir / input_file.mdoc.stem,
                mdoc=mdoc,
                reorder=True,
                overwrite_dose=exposuredose
            )
            shutil.rmtree(frames_corrected_dir)
            print(f'Successfully created {tilt_series.path}. \n')

        else:
            for micrograph in micrographs:
                with mrcfile.mmap(micrograph.path, mode='r+') as mrc:
                    mrc.voxel_size = mdoc['PixelSpacing']
                micrograph.path.rename(output_dir.joinpath(micrograph.path.name))


            shutil.rmtree(frames_corrected_dir)
            print(f'Successfully created micrograph images in {output_dir}. \n')


@click.command()
@click.option("--move", is_flag=True, help="Move files into a subdirectory")
@click.option(
    "--local/--global",
    is_flag=True,
    default=False,
    show_default=True,
    help="Local or global alignments (local takes significantly longer)",
)
@click.option('-d','--thickness', default=None, show_default=True,
              help="Total thickness in unbinned pixels")
@click.option(
    "--extra-thickness",
    default=0,
    show_default=True,
    help="Extra thickness in unbinned pixels",
)
@click.option(
    "--ali-d",
    default = 250,
    show_default = True,
    help="Sample thickness passed to AreTomo for optimal alignment, in nm.")
@click.option(
    "-b", "--bin", default=1, show_default=True, help="Final reconstruction binning"
)
@click.option(
    "--sirt",
    default=5,
    show_default=True,
    help="SIRT-like filter iterations"
)
@click.option('--imod/--aretomo',
              is_flag=True,
              default=False,
              show_default=True,
              help="Use imod instead of AreTomo for alignment.")
@click.option(
    "--previous",
    is_flag=True,
    default=False,
    help="Use previous alignment found in the folder."
)
@click.option(
    "--gpu",
    type=str,
    default=None,
    help="Specify which GPUs to use for AreTomo. [default: all]",
)
@click.option('--do-positioning/--skip-positioning',
              is_flag=True,
              default=False,
              show_default=True,
              help='Skip tomogram positioning. Useful for STA.')
@click.option(
    "--do-evn-odd",
    is_flag=True,
    default=False,
    show_default = True,
    help="Reconstruct ENV/ODD stacks also.",
)
@click.option(
    "--bytes/--nobytes",
    is_flag=True,
    default=True,
    show_default=True,
    help="Convert tomogram to bytes after rotation?",
)
@click.option(
    "--batch-file",
    type=click.Path(exists=True, dir_okay=False),
    help="Pass a tab-separated file with tilt series names and views to exclude.",
)
@click.argument("input_files", nargs=-1, type=click.Path(exists=True))
# TODO: Fix complexity error C901
def reconstruct(
    move,
    thickness,
    local,
    imod,
    extra_thickness,
    bin,
    ali_d,
    sirt,
    do_positioning,
    previous,
    gpu,
    do_evn_odd,
    bytes,
    batch_file,
    input_files,
):
    """Align and reconstruct the given tiltseries.

    Optionally moves tilt series and excludes specified tilts.
    Then runs AreTomo alignment, dose-filtration and imod WBP reconstruction.
    EVN/ODD stacks will always be moved and tilts excluded, but alignment and
    reconstruction will only be performed if the --do-evn-odd flag is passed.

    \b
    Batch file for tilt exclusion should look like this (tab-separated):
    TS_01.mrc 1,39-41
    TS_02.mrc 1-4,41

    """
    # Exclusion and previous clash with each other!
    if previous and batch_file is not None:
        raise ValueError(f"You passed the flag --previous, but also want to exclude the tilts specified in {batch_file}. \n This will mess up alignment files. \n Either the tilts were already excluded in the initial run, then you can skip the --batch-file, or you want to add exclusions, then you have to skip the --previous flag. \n") #noqa: E501

    # Read in batch tilt exclude file
    ts_info = {}
    if batch_file is not None:
        with open(batch_file) as file:
            for line in file:
                if line != "\n":
                    lsplit = line.rsplit(maxsplit=1)
                    if len(lsplit) != 2:
                        print(f'Skipping invalid line in the batch file: "{line}"')
                        continue
                    temp = {lsplit[0]: lsplit[1].rstrip()}
                    ts_info.update(temp)

    # Iterate over the tiltseries objects and align and reconstruct
    input_ts = convert_input_to_TiltSeries(input_files)

    for tiltseries in input_ts:

        print(f"\nNow working on {tiltseries.path.name}.")

        if move:
            tsdir = tiltseries.path.with_suffix('')
            tsdir.mkdir()
            print(f'Moving files to subdir {tsdir}.')
            tiltseries.path = tiltseries.path.rename(tsdir / tiltseries.path.name)
            tiltseries.mdoc = tiltseries.mdoc.rename(tsdir / tiltseries.mdoc.name)
            if tiltseries.is_split:
                tiltseries.evn_path = tiltseries.evn_path.rename(tsdir / tiltseries.evn_path.name) #noqa: E501
                tiltseries.odd_path = tiltseries.odd_path.rename(tsdir / tiltseries.odd_path.name) #noqa: E501

        # If imod alignment is wanted and no previous tag is passed, stop here
        # imod batch alignment can handle the rest!
        if imod and not previous:
            print(f'Moved {tiltseries.path.name} into subfolder. Continue in etomo. \n')
            continue

        if batch_file is not None:
            # Check for Tilts to exclude
            excludetilts = None
            if tiltseries.path.name in ts_info:
                excludetilts = ts_info[str(tiltseries.path.name)]
                print(f'Will exclude tilts {excludetilts}.')

            if excludetilts is not None:
                exclude_cmd = ['excludeviews', '-views', excludetilts, '-delete']
                subprocess.run(exclude_cmd + [str(tiltseries.path)],
                               stdout=subprocess.DEVNULL)
                print(f'Excluded specified tilts from {tiltseries.path}.')

                if tiltseries.is_split:
                    subprocess.run(exclude_cmd + [str(tiltseries.evn_path)], stdout=subprocess.DEVNULL) #noqa: E501
                    subprocess.run(exclude_cmd + [str(tiltseries.odd_path)], stdout=subprocess.DEVNULL) #noqa: E501
                    print('Excluded specified tilts from EVN and ODD stacks.')

                # Move the excluded views to a separate subdirectory
                excludedir = join(tiltseries.path.parent, 'excluded_views')
                if not path.isdir(excludedir):
                    os.mkdir(excludedir)

                for file in glob(join(tiltseries.path.parent,'*_cutviews0.*')):
                    os.rename(file, join(excludedir,Path(file).name))

                with open(join(excludedir,'README'), mode = 'w+') as file:
                    file.write('Restore full stack by moving these files back and running command excludeviews -restore') #noqa: E501


        # Align Stack
        # If previous is passed, respect --imod flag.
        # Otherwise, use AreTomo.

        #TODO: bin during alignment
        if previous and imod:
            tiltseries_ali = align_with_imod(tiltseries, previous, do_evn_odd)
        else:
            tiltseries_ali = align_with_areTomo(
                tiltseries, local, previous, do_evn_odd, gpu, volz=ali_d
            )

        # Do dose filtration.
        tiltseries_dosefiltered = dose_filter(tiltseries_ali, do_evn_odd)

        # Get AngPix
        pix_xy = tiltseries.angpix

        # Define x_axis_tilt and thickness
        x_axis_tilt: float = 0
        z_shift: float = 0
        if thickness is None:
            thickness: int = round(6000 / pix_xy) + extra_thickness

        if do_positioning:
            print(f"Trying to run automatic positioning on {tiltseries.path.name}.")
            # Perform reconstruction at bin 8 to find pitch / thickness
            tomo_pitch = Tomogram.from_tiltseries(tiltseries_dosefiltered,
                                                  bin=8,
                                                  do_EVN_ODD=False,
                                                  trim=False,
                                                  thickness=round(10000 / pix_xy))

            # Try to automatically find edges of tomogram
            pitch_mod = tomo_pitch.path.with_name(f'{tiltseries.path.stem}_pitch.mod')

            # The parameters for findsection are taken from the etomo source code
            fs = subprocess.run(['findsection',
                                 '-tomo', tomo_pitch.path,
                                 '-pitch', pitch_mod,
                                 '-scales', '2',
                                 '-size', '16,1,16',
                                 '-samples', '5',
                                 '-block', '48'],
                                stdout=subprocess.DEVNULL)

            # If it fails, just use default values
            if fs.returncode != 0:
                print(
                    f'{tiltseries.path}: findsection failed, using default values.')
            else:
                # Else, get tomopitch
                tomopitch = subprocess.run([
                    'tomopitch',
                    '-mod', pitch_mod,
                    '-extra', str(extra_thickness),
                    '-scale', str(8)],
                    capture_output=True,
                    text=True).stdout.splitlines()

                # Check for failed process again.
                if any(line.startswith('ERROR') for line in tomopitch):
                    print(
                        f'{tiltseries.path}: tomopitch failed, using default values.')
                else:
                    x_axis_tilt = float(tomopitch[-3].split()[-1])
                    z_shift_line, thickness_line = tomopitch[-1].split(';')
                    z_shift = z_shift_line.split()[-1]
                    thickness = int(thickness_line.split()[-1]) + extra_thickness
                    print(
                        f'{tiltseries.path}: Succesfully estimated tomopitch: thickness {thickness}, z_shift {z_shift}, x_axis_tilt {x_axis_tilt}') #noqa: E501
            pitch_mod.unlink(missing_ok=True)
            tomo_pitch.path.unlink(missing_ok=True)

        # Perform final reconstruction

        # TODO: don't bin here anymore!
        Tomogram.from_tiltseries(tiltseries_dosefiltered,
                                 bin=bin,
                                 thickness=thickness,
                                 x_axis_tilt=x_axis_tilt,
                                 z_shift=z_shift,
                                 sirt=sirt,
                                 do_EVN_ODD=do_evn_odd,
                                 convert_to_byte=bytes)

        tiltseries_ali.delete_files(delete_mdoc=False)

        tiltseries_dosefiltered.delete_files(delete_mdoc=False)
        print("\n")<|MERGE_RESOLUTION|>--- conflicted
+++ resolved
@@ -257,11 +257,7 @@
                                 output_dir])
             continue
 
-<<<<<<< HEAD
         print(f'Frames were found for {input_file.path}, will run MotionCor.')
-=======
-        print(f'Frames were found for {input_file.mdoc}, will run align using MC2.')
->>>>>>> 416c0dda
 
         # Get rotation and flip of Gain reference from mdoc file property
         mcrot, mcflip = None, None
