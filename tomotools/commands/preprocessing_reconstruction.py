import os
import shutil
import subprocess
from glob import glob
from os import mkdir
from os import path
from os.path import abspath, basename, join
from pathlib import Path
from warnings import warn

import click
import mrcfile

from tomotools.utils import mdocfile
from tomotools.utils.micrograph import Micrograph, sem2mc2
from tomotools.utils.movie import Movie
from tomotools.utils.tiltseries import TiltSeries, align_with_areTomo, dose_filter
from tomotools.utils.tomogram import Tomogram


@click.command()
@click.option('--cpus', type=int, default=8, show_default=True, help='Number of CPUs, passed to justblend')
@click.argument('input_files', nargs=-1)
@click.argument('output_dir')
def blend_montages(cpus, input_files, output_dir):
    """Blend montages using justblend.

    The input files must be montage .mrc/.st files, so usually you will invoke this function with something like:
    blend-montages MMM*.mrc output_dir
    """
    if not path.isdir(output_dir):
        mkdir(output_dir)

    for input_file in input_files:
        os.symlink(abspath(input_file), join(output_dir, basename(input_file)))

    wd = os.getcwd()

    os.chdir(output_dir)
    links = [basename(input_file) for input_file in input_files]
    subprocess.run(['justblend', '--cpus', str(cpus)] + [basename(input_file) for input_file in input_files])
    # Delete temporary files
    for file in links + glob('*.ecd') + glob('*.pl') + glob('*.xef') \
                + glob('*.yef') + glob('*.com') + glob('*.log') + ['processchunks-jb.out']:
        os.remove(file)

    os.chdir(wd)

@click.command()
@click.option('--splitsum/--nosplitsum', is_flag=True, default=True, show_default=True,
              help='Create even/odd split sums, e.g. for denoising')
@click.option('--mcbin', '--motioncor_binning', default=2, show_default=True,
              help='Binning parameter passed to MotionCor2')
@click.option('--reorder/--noreorder', is_flag=True, default=True, show_default=True,
              help='Sort tilt-series by angle in ascending order and create an appropriate MDOC file')
@click.option('--frames', type=click.Path(exists=True, file_okay=False, dir_okay=True),
              help='If your frames are not automatically found, you can pass the path to the frames directory')
@click.option('--gainref', type=click.Path(exists=True, dir_okay=False),
              help='Use this gain reference instead looking for one in the Subframe MDOC files')
@click.option('--rotationandflip', type=int, default=None,
              help='Override RotationAndFlip for the gain reference (useful if it\'s not in the mdoc file)')
@click.option('--group', type=int, default=1, show_default=True,
              help='Group frames, useful for low-dose frames. Also see motioncor2 manual')
@click.option('--gpus', type=str, default=None,
              help='GPUs list, comma separated (e.g. 0,1), determined automatically if not passed')
@click.option('--exposuredose', type=float, default=None,
              help='Pass ExposureDose per tilt to override value in mdoc file.')
@click.option('--stack/--nostack', is_flag=True, default=True,
              help='Create a tilt-series stack or keep the motion-corrected frames as they are.')
@click.argument('input_files', nargs=-1, type=click.Path(exists=True))
@click.argument('output_dir', type=click.Path(writable=True))
def batch_prepare_tiltseries(splitsum, mcbin, reorder, frames, gainref, rotationandflip, group, gpus, exposuredose,
                             stack, input_files, output_dir):
    """Prepare tilt-series for reconstruction.

    This function runs MotionCor2 on movie frames, stacks the motion-corrected frames and sorts them by tilt-angle.
    The input files may be individual .mrc/.st tilt-series files or directories containing them.
    In the latter case, a simple search for MRC and ST files will be run (using the globs *.mrc and *.st).
    
    Every input file requires a corresponding .mdoc file. 
    The last argument is the output dir. It will be created if it doesn't exist.
    """
    # Convert all directories into a list of MRC/ST files
    input_files_temp = list()
    for input_file in input_files:
        input_file = Path(input_file)
        if input_file.is_file():
            input_files_temp.append(input_file)
        elif input_file.is_dir():
            input_files_temp += [Path(p) for p in glob(path.join(input_file, '*.mrc'))]
            input_files_temp += [Path(p) for p in glob(path.join(input_file, '*.st'))]
    input_files = input_files_temp

    output_dir = Path(output_dir)
    if not output_dir.is_dir():
        output_dir.mkdir(parents=True)

    for input_file in input_files:
        if input_file.suffix == '.mdoc':
            mdoc = mdocfile.read(input_file)
            input_file = input_file.with_suffix('')
        else:
            try:
                mdoc = mdocfile.read(Path(str(input_file) + '.mdoc'))
            except FileNotFoundError:
                print(f'No MDOC file found for {input_file}')
                continue
        if mdoc.get('Montage', 0) == 1:
            print(f'Skipping {input_file} because it is a montage')
            continue
        # Identify batch / anchoring files, as they all should have an abs tilt angle < 1 for all sections -> feels a bit hacky
        if all(abs(section['TiltAngle']) < 1 for section in mdoc['sections']):
            print(f'{input_file} is not a tilt series, as all TiltAngles are near zero. Skipping.')
            continue

        # File is a tilt-series.
        print(f'Working on {input_file}, which looks like a tilt series')
        
        # Fix ExposureDose is required
        if exposuredose is not None:
            for section in mdoc['sections']:         
                section['ExposureDose'] = exposuredose
        
        if any(section['ExposureDose'] == 0 for section in mdoc['sections']) and exposuredose is None:
            print(f'{input_file} has no ExposureDose set. This might lead to problems down the road!')
         
        # Are any SubFrames present?    
        if any('SubFramePath' in section for section in mdoc['sections']):    
            for section in mdoc['sections']:
                subframes_root_path = path.dirname(input_file) if frames is None else frames
                section['SubFramePath'] = mdocfile.find_relative_path(
                    Path(subframes_root_path),
                    Path(section.get('SubFramePath', '').replace('\\', path.sep)))

            try:
                movies = [Movie(section['SubFramePath'], section['TiltAngle']) for section in mdoc['sections']]
            except FileNotFoundError:
                print(f'Not all movie frames were found for {input_file}, specify them using the --frames option. Skipping at this point.')
                continue
            
        else:
            if reorder:
                print(f'Running newstack -reorder on {input_file}')
                subprocess.run(['newstack',
                                '-reorder', str(1),
                                '-mdoc',
                                '-in', input_file,
                                '-ou', str(output_dir.joinpath(input_file.name))])
            else:
                print(f'Just copying {input_file} to {output_dir}')
                subprocess.run(['cp',
                                input_file,
                                output_dir])
                subprocess.run(['cp',
                                f'{input_file}.mdoc',
                                output_dir])
            continue

        print(f'Subframes were found for {input_file}, will run MotionCor2 on them')
        # Get rotation and flip of Gain reference from mdoc file property
        mcrot, mcflip = None, None
        if rotationandflip is None:
            mdoc_rotflip = mdoc['sections'][0].get('RotationAndFlip', None)
            mcrot, mcflip = sem2mc2(mdoc_rotflip)
            
        # Grab frame size to estimate appropriate patch numbers
        patch_x, patch_y = [str(round(mdoc['ImageSize'][0]/800)), str(round(mdoc['ImageSize'][1]/800))]

        frames_corrected_dir = output_dir.joinpath('frames_corrected')
        micrographs = Micrograph.from_movies(movies, frames_corrected_dir,
                                             splitsum=splitsum, binning=mcbin, mcrot=mcrot, mcflip=mcflip,
                                             group=group, override_gainref=gainref, gpus=gpus, patch_x = patch_x, patch_y = patch_y)

        if stack:
            tilt_series = TiltSeries.from_micrographs(micrographs, output_dir / input_file.name,
                                                      orig_mdoc_path=mdoc['path'], reorder=True)
            shutil.rmtree(frames_corrected_dir)
            print(f'Successfully created {tilt_series.path}')
        else:
            for micrograph in micrographs:
                micrograph.path.rename(output_dir.joinpath(micrograph.path.name))
            shutil.rmtree(frames_corrected_dir)
            print(f'Successfully created micrograph images in {output_dir}')


@click.command()
@click.option('--move', is_flag=True, help="Move files into a subdirectory")
@click.option('--local/--global', is_flag=True, default=False, show_default=True,
              help="Local or global alignments (local takes significantly longer)")
@click.option('--extra-thickness', default=0, show_default=True, help="Extra thickness in unbinned pixels")
@click.option('-b', '--bin', default=1, show_default=True, help="Final reconstruction binning")
@click.option('--sirt', default=5, show_default=True, help="SIRT-like filter iterations")
@click.option('--keep-ali-stack/--delete-ali-stack', is_flag=True, default=False, show_default=True,
              help="Keep or delete the non-dose-filtered aligned stack (useful for Relion)")
@click.option('--previous', is_flag = True, help="Use previous alignment found in the folder.")
@click.option('--gpu', type=str, default=None, help="Specify which GPUs to use for AreTomo. Default: all")
@click.option('--do-evn-odd', is_flag = True, help="Perform alignment, dose-filtration and reconstruction also on EVN/ODD stacks, if present. Needed for later cryoCARE processing. If the EVN/ODD stacks are found, they will be moved and tilts will be excluded as with the original stack regardless of this flag.")
@click.option('--batch-file', type=click.Path(exists=True, dir_okay=False),help = "You can pass a tab-separated file with tilt series names and views to exclude before alignment and reconstruction.")
@click.argument('input_files', nargs=-1, type=click.Path(exists=True))
def reconstruct(move, local, extra_thickness, bin, sirt, keep_ali_stack, previous, gpu, do_evn_odd, batch_file, input_files):
    """Align and reconstruct the given tiltseries. 
    
    Optionally moves tilt series and excludes specified tilts. Then runs AreTomo alignment and ultimately dose-filtration and imod WBP reconstruction.   
    """
    # Read in batch tilt exclude file
    ts_info = {}
    if batch_file is not None:
        with open(batch_file) as file:
            for line in file:
                if line != '\n':
                    l = line.rsplit(maxsplit=1)
                    if len(l) != 2:
                        warn(f'Skipping invalid line in the batch file: "{line}"')
                        continue
                    temp = {l[0]: l[1].rstrip()}
                    ts_info.update(temp)

    input_ts = list()
    
    # Sanitize input list to only include the main stack and create TiltSeries objects
    for input_file in input_files:
        if input_file.endswith('_EVN.mrc') or input_file.endswith('_ODD.mrc') or input_file.endswith('.mdoc'):
            print(f'Skipping file {input_file}')
            continue
        else:
            print(f'Found TiltSeries {input_file}.')
            tiltseries = TiltSeries(Path(input_file))
            # Look for MDOC file
            if not path.isfile(tiltseries.mdoc):
                raise FileNotFoundError(f'No MDOC file found at {tiltseries.mdoc}')
            # Check if there are EVN/ODD files for this tiltseries
            evn_path = tiltseries.path.with_name(f'{tiltseries.path.stem}_EVN.mrc')
            odd_path = tiltseries.path.with_name(f'{tiltseries.path.stem}_ODD.mrc')
            if evn_path.is_file() and odd_path.is_file():
                print(f'Found EVN and ODD stacks for {input_file}.')
                tiltseries = tiltseries.with_split_files(evn_path, odd_path)
            input_ts.append(tiltseries)
    
    # Iterate over the tiltseries objects and align and reconstruct
    for tiltseries in input_ts:
        excludetilts = None
        if str(tiltseries.path) in ts_info:
            excludetilts = ts_info[str(tiltseries.path)]
            print(f'Found tilts to exclude in {batch_file}. Will exclude tilts {excludetilts}.')

        if move:
            dir = tiltseries.path.with_suffix('')
            print(f'Move files to subdir {dir}')
            dir.mkdir()
            tiltseries.path = tiltseries.path.rename(dir / tiltseries.path.name)
            tiltseries.mdoc = tiltseries.mdoc.rename(dir / tiltseries.mdoc.name)
            if tiltseries.is_split:
                tiltseries.evn_path = tiltseries.evn_path.rename(dir / tiltseries.evn_path.name)
                tiltseries.odd_path = tiltseries.odd_path.rename(dir / tiltseries.odd_path.name)
                
        # Exclude tilts
        if excludetilts is not None:
            exclude_cmd = ['excludeviews', '-views', excludetilts, '-delete']
            subprocess.run(exclude_cmd + [str(tiltseries.path)])
            print(f'Excluded specified tilts from {tiltseries.path}.')

            if tiltseries.is_split:
                subprocess.run(exclude_cmd + [str(tiltseries.evn_path)])
                subprocess.run(exclude_cmd + [str(tiltseries.odd_path)])
                print(f'Excluded specified tilts from EVN and ODD stacks for {tiltseries.path}.')
                
            # To clean the directory up a bit, move the excluded views to a separate subdirectory
            excludedir = join(tiltseries.path.parent, 'excluded_views')
            if not path.isdir(excludedir):
                os.mkdir(excludedir)
            
            for file in glob(join(tiltseries.path.parent,'*_cutviews0.*')):
                os.rename(file, join(excludedir,Path(file).name))
            
            with open(join(excludedir,'README'), mode = 'w+') as file:
                file.write('Restore full stack by moving these files back and running command excludeviews -restore')
                
                            
        # Align Stack
        # TODO: somehow decide whether imod or AreTomo should be used!
        tiltseries_ali = align_with_areTomo(tiltseries, local, previous, do_evn_odd, gpu)

        # Do dose filtration.
        tiltseries_dosefiltered = dose_filter(tiltseries_ali, do_evn_odd)

        # Get AngPix
        with mrcfile.mmap(tiltseries.path, mode='r') as mrc:
            pix_xy = float(mrc.voxel_size.x)

        # Perform reconstruction at bin 8 to find pitch / thickness        
        tomo_pitch = Tomogram.from_tiltseries(tiltseries_dosefiltered, bin=8, do_EVN_ODD=False, trim=False,
                                              thickness=round(10000 / pix_xy))

        # Try to automatically find edges of tomogram
        pitch_mod = tomo_pitch.path.with_name(f'{tiltseries.path.stem}_pitch.mod')

        # The parameters for findsection are taken from the etomo source code
        fs = subprocess.run(['findsection',
                             '-tomo', tomo_pitch.path,
                             '-pitch', pitch_mod,
                             '-scales', '2',
                             '-size', '16,1,16',
                             '-samples', '5',
                             '-block', '48'],
                            stdout=subprocess.DEVNULL)
        x_axis_tilt: float = 0
        z_shift: float = 0
        thickness: int = round(6000 / pix_xy) + extra_thickness
        # If it fails, just use default values
        if fs.returncode != 0:
            print(
                f'{tiltseries.path}: findsection failed, using default values: thickness {thickness}, z_shift {z_shift}, x_axis_tilt {x_axis_tilt}')
        else:
            # Else, get tomopitch
            tomopitch = subprocess.run([
                'tomopitch',
                '-mod', pitch_mod,
                '-extra', str(extra_thickness),
                '-scale', str(8)], capture_output=True, text=True).stdout.splitlines()
            # Check for failed process again. 
            if any(l.startswith('ERROR') for l in tomopitch):
                print(
                    f'{tiltseries.path}: tomopitch failed, using default values: thickness {thickness}, z_shift {z_shift}, x_axis_tilt {x_axis_tilt}')
            else:
<<<<<<< HEAD
                x_axis_tilt = float(tomopitch[-3].split()[-1])
                z_shift_line, thickness_line = tomopitch[-1].split(';')
                z_shift = z_shift_line.split()[-1]
                thickness = int(thickness_line.split()[-1]) + extra_thickness
                print(
                    f'{tiltseries.path}: Succesfully estimated tomopitch: thickness {thickness}, z_shift {z_shift}, x_axis_tilt {x_axis_tilt}')
        pitch_mod.unlink()
        tomo_pitch.path.unlink()

=======
                x_axis_tilt = tomopitch[-3].split()[-1]
                tomopitch_z = tomopitch[-1].split(';')
                z_shift = tomopitch_z[0].split()[-1]
                thickness = str(int(tomopitch_z[1].split()[-1])+extra_thickness)
                print(f'{tiltseries.path}: Succesfully estimated tomopitch {x_axis_tilt} and thickness {thickness}.')
        
        if path.isfile(pitch_mod):
            os.remove(pitch_mod)
        os.remove(tomo_pitch.path)
        
>>>>>>> 99eb69cf
        # Perform final reconstruction
        # TODO: if imod alignment is present, use alttomosetup instead for EVN/ODD volumes
        Tomogram.from_tiltseries(tiltseries_dosefiltered, bin=bin, thickness=thickness, x_axis_tilt=x_axis_tilt,
                                 z_shift=z_shift,
                                 sirt=sirt, do_EVN_ODD=do_evn_odd)

        if not keep_ali_stack:
            tiltseries_ali.delete_files(delete_mdoc=False)
        tiltseries_dosefiltered.delete_files(delete_mdoc=False)<|MERGE_RESOLUTION|>--- conflicted
+++ resolved
@@ -322,28 +322,15 @@
                 print(
                     f'{tiltseries.path}: tomopitch failed, using default values: thickness {thickness}, z_shift {z_shift}, x_axis_tilt {x_axis_tilt}')
             else:
-<<<<<<< HEAD
                 x_axis_tilt = float(tomopitch[-3].split()[-1])
                 z_shift_line, thickness_line = tomopitch[-1].split(';')
                 z_shift = z_shift_line.split()[-1]
                 thickness = int(thickness_line.split()[-1]) + extra_thickness
                 print(
                     f'{tiltseries.path}: Succesfully estimated tomopitch: thickness {thickness}, z_shift {z_shift}, x_axis_tilt {x_axis_tilt}')
-        pitch_mod.unlink()
-        tomo_pitch.path.unlink()
-
-=======
-                x_axis_tilt = tomopitch[-3].split()[-1]
-                tomopitch_z = tomopitch[-1].split(';')
-                z_shift = tomopitch_z[0].split()[-1]
-                thickness = str(int(tomopitch_z[1].split()[-1])+extra_thickness)
-                print(f'{tiltseries.path}: Succesfully estimated tomopitch {x_axis_tilt} and thickness {thickness}.')
-        
-        if path.isfile(pitch_mod):
-            os.remove(pitch_mod)
-        os.remove(tomo_pitch.path)
-        
->>>>>>> 99eb69cf
+        pitch_mod.unlink(missing_ok=True)
+        tomo_pitch.path.unlink(missing_ok=True)
+
         # Perform final reconstruction
         # TODO: if imod alignment is present, use alttomosetup instead for EVN/ODD volumes
         Tomogram.from_tiltseries(tiltseries_dosefiltered, bin=bin, thickness=thickness, x_axis_tilt=x_axis_tilt,
