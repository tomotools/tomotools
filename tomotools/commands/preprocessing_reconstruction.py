--- conflicted
+++ resolved
@@ -111,16 +111,11 @@
             print(f'Skipping {input_file} because it is a montage. \n')
             continue
         # Identify batch / anchoring files, as they all should have an abs tilt angle < 1 for all sections -> feels a bit hacky
-<<<<<<< HEAD
-        if all(abs(section['TiltAngle']) < 1 for section in mdoc['sections']):
-            print(f'{input_file} is not a tilt series, as all TiltAngles are near zero. Skipping. \n')
-=======
         elif len(mdoc['sections']) < 3:
             print(f'{input_file} has fewer than three sections. Skipping.')
             continue        
         elif all(abs(section['TiltAngle']) < 1 for section in mdoc['sections']):
             print(f'{input_file} is not a tilt series, as all TiltAngles are near zero. Skipping.')
->>>>>>> 463ba16a
             continue
 
         # File is a tilt-series.
