"""Wrapper for tomotools."""

import click

from .commands import commands


@click.group()
def tomotools():
<<<<<<< HEAD
    click.echo('Tomotools version 0.2.7 \n')
=======
    """Scripts for cryo-ET data processing."""
    click.echo("Tomotools version 0.3 \n")
>>>>>>> 5e22786b


for command in commands:
    tomotools.add_command(command)<|MERGE_RESOLUTION|>--- conflicted
+++ resolved
@@ -7,12 +7,8 @@
 
 @click.group()
 def tomotools():
-<<<<<<< HEAD
-    click.echo('Tomotools version 0.2.7 \n')
-=======
     """Scripts for cryo-ET data processing."""
-    click.echo("Tomotools version 0.3 \n")
->>>>>>> 5e22786b
+    click.echo("Tomotools version 0.3.1 \n")
 
 
 for command in commands:
