import csv
import math
import os
import shutil
import subprocess
from glob import glob
from operator import itemgetter
from os import path
from pathlib import Path
from typing import List, Optional, Tuple

import mrcfile
import pandas as pd

from tomotools.utils import mdocfile, util
from tomotools.utils.micrograph import Micrograph


class TiltSeries:
    """Class for TiltSeries.

    Pass either Path to mrc/st file or None if only mdoc exists.

    """

    def __init__(self, ts_path: Path):
        if ts_path is None:
            pass
        elif not path.isfile(ts_path):
            raise FileNotFoundError(f"File not found: {ts_path}")
        self.path: Path = ts_path
        self.mdoc: Path = Path(f"{ts_path}.mdoc")
        self.is_split: bool = False
        self.evn_path: Optional[Path] = None
        self.odd_path: Optional[Path] = None

    def with_split_files(self, evn_file: Path, odd_file: Path) -> "TiltSeries":
        """Create TiltSeries with EVN/ODD by giving their paths."""
        if not evn_file.is_file():
            raise FileNotFoundError(f"File not found: {evn_file}")
        if not odd_file.is_file():
            raise FileNotFoundError(f"File not found: {odd_file}")
        self.evn_path = evn_file
        self.odd_path = odd_file
        self.is_split = True
        return self

    def with_split_dir(self, dir: Path) -> "TiltSeries":
        """Create TiltSeries with EVN/ODD by giving their parent directory."""
        if not dir.is_dir():
            raise NotADirectoryError(f"{dir} is not a directory!")
        stem = self.path.stem
        suffix = self.path.suffix
        evn_file = dir.joinpath(f"{stem}_EVN{suffix}")
        odd_file = dir.joinpath(f"{stem}_ODD{suffix}")
        return self.with_split_files(evn_file, odd_file)

    def with_mdoc(self, file: Path):
        """Explicitely use this mdoc file."""
        self.mdoc: Path = file
        return self

    def delete_files(self, delete_mdoc=True):
        """Delete all files associated with TiltSeries.

        Deletion of mdoc optional.
        """
        for file in [
            self.path,
            self.evn_path,
            self.odd_path,
            self.mdoc if delete_mdoc else None,
        ]:
            if file is not None and file.is_file():
                file.unlink()

    def defocus_file(self):
        """Return path of defocus file from ctfplotter."""
        if path.exists(self.path.with_name(f'{self.path.stem}_ctfplotter.txt')):
            return self.path.with_name(f'{self.path.stem}_ctfplotter.txt')
        elif path.exists(self.path.with_name(f'{self.path.stem}.defocus')):
            return self.path.with_name(f'{self.path.stem}.defocus')
        else:
            return None

    @property
    def angpix(self) -> float:
        """Return angpix from header."""
        if hasattr(self, '_angpix'):
            return self._angpix
        with mrcfile.mmap(self.path) as mrc:
            self._angpix = float(mrc.voxel_size.x)
        return self._angpix

    @property
    def dimZYX(self) -> Tuple[float, float, float]:
        """Return ZYX dimensions."""
        if hasattr(self, '_dimZYX'):
            return self._dimZYX
        with mrcfile.mmap(self.path) as mrc:
            self._dimZYX = mrc.data.shape
        return self._dimZYX

    @property
    def axis_angle(self) -> float:
        """Return tilt axis angle from header."""
        if hasattr(self, '_axis_angle'):
            return self._axis_angle
        with mrcfile.mmap(self.path) as mrc:
            header = str(mrc.header).split('Tilt axis angle = ', 1)
            self._axis_angle = float(header[1][0:4])
        return self._axis_angle

    @staticmethod
    def _update_mrc_header_from_mdoc(path: Path, mdoc: dict):
        with mrcfile.mmap(path, "r+") as mrc:
            # Copy the first 10 titles into the newly created mrc
            mrc.update_header_from_data()
            mrc.update_header_stats()
            for i in range(10):
                title = mdoc['titles'][i].encode() if i < len(
                    mdoc['titles']) else b''
                mrc.header['label'][i] = title
            mrc.header['nlabl'] = len(mdoc['titles'])
            mrc.voxel_size = mdoc['sections'][0]['PixelSpacing']

    @staticmethod
    def _update_mdoc_from_mrc_header(path: Path, mdoc: dict):
        with mrcfile.mmap(path, "r+") as mrc:
            # Copy over some global information from the first section into the mdoc
            mdoc["PixelSpacing"] = mdoc["sections"][0]["PixelSpacing"]
            mdoc["ImageFile"] = path.name
            mdoc["ImageSize"] = [mrc.header["nx"].item(), mrc.header["ny"].item()]
            mdoc["DataMode"] = mrc.header["mode"].item()

    @staticmethod
    def from_micrographs(
        micrographs: List[Micrograph],
        ts_path: Path,
        mdoc: Optional[dict] = None,
        reorder=False,
        overwrite_titles: Optional[List[str]] = None,
        overwrite_dose: Optional[float] = None
    ) -> "TiltSeries":
        """Create TiltSeries from Micrographs, aka run newstack."""
        # TODO: Possibly remove overwrite_titles
        # TODO: Reduce complexity C901.
        if ts_path.exists():
            raise FileExistsError(f"File at {ts_path} already exists!")
        if reorder:
            micrographs = sorted(
                micrographs, key=lambda micrograph: micrograph.tilt_angle)

        # First, take care of the MDOC files
        if all(micrograph.mdoc for micrograph in micrographs):
            # If all movies have their own associated mdoc, merge the mdoc files
            stack_mdoc = {'titles': [], 'sections': [],
                          'framesets': []}

            for micrograph in micrographs:
                mdoc = micrograph.mdoc
                stack_mdoc["titles"] = mdoc["titles"]
                stack_mdoc["sections"].append(mdoc["framesets"][0])
                # Copy global vars, so again only the last values are kept
                for key, value in mdoc.items():
                    if key not in ("framesets", "titles", "sections"):
                        stack_mdoc[key] = value

            # Merging the titles is too difficult, just keep last one.
            if overwrite_titles is not None:
                # Update titles and append frameset as new section
                stack_mdoc["titles"] = overwrite_titles
            if overwrite_dose is not None:
                for section in stack_mdoc["sections"]:
                    section["ExposureDose"] = overwrite_dose

        elif mdoc is not None:
            stack_mdoc = mdoc
            if reorder:
                stack_mdoc['sections'] = sorted(
                    stack_mdoc['sections'], key=itemgetter('TiltAngle'))
            if overwrite_dose is not None:
                for section in stack_mdoc["sections"]:
                    section["ExposureDose"] = overwrite_dose
        else:
            raise FileNotFoundError(
                'No original MDOC was provided and the movies don\'t have MDOCs.')

        # Now, create the TiltSeries files
        micrograph_paths = [str(micrograph.path) for micrograph in micrographs]
        subprocess.run(["newstack"] + micrograph_paths + [ts_path, "-quiet"])

        # Sync MRC header and MDOC
        TiltSeries._update_mrc_header_from_mdoc(ts_path, stack_mdoc)
        TiltSeries._update_mdoc_from_mrc_header(ts_path, stack_mdoc)

        mdocfile.write(stack_mdoc, str(ts_path) + '.mdoc')

        if all(micrograph.is_split for micrograph in micrographs):
            micrograph_evn_paths = [str(micrograph.evn_path)
                                    for micrograph in micrographs]
            micrograph_odd_paths = [str(micrograph.odd_path)
                                    for micrograph in micrographs]
            ts_evn = ts_path.with_name(ts_path.stem + '_even.mrc')
            ts_odd = ts_path.with_name(ts_path.stem + '_odd.mrc')

            subprocess.run(
                ['newstack'] + micrograph_evn_paths + [ts_evn, '-quiet'])
            subprocess.run(
                ['newstack'] + micrograph_odd_paths + [ts_odd, '-quiet'])

            TiltSeries._update_mrc_header_from_mdoc(ts_evn, stack_mdoc)
            TiltSeries._update_mrc_header_from_mdoc(ts_odd, stack_mdoc)
            return TiltSeries(ts_path).with_split_files(ts_evn, ts_odd)
        else:
            return TiltSeries(ts_path)


def aretomo_executable() -> Optional[str]:
    """Return AreTomo1/2 executable.

    Path can be set with one of the following ways (in order of priority):
    1. Setting the ARETOMO_EXECUTABLE variable to the full path of the executable
    2. Putting "AreTomo" in PATH.
    3. Putting "AreTomo2" in PATH.
    """
    if "ARETOMO_EXECUTABLE" in os.environ:
        aretomo_exe = os.environ["ARETOMO_EXECUTABLE"]
        if path.isfile(aretomo_exe):
            return aretomo_exe
        else:
            raise FileNotFoundError(
                f'ARETOMO_EXECUTABLE is set to "{aretomo_exe}", but file is missing.'
            )
    elif shutil.which("AreTomo") is not None:
        return shutil.which("AreTomo")
    elif shutil.which("AreTomo2") is not None:
        return shutil.which("AreTomo2")
    else:
        raise FileNotFoundError("AreTomo not found. Check README.md for setup info.")


#TODO: implement binning using -OutBin X
def align_with_areTomo(
    ts: TiltSeries, local: bool, previous: bool, do_evn_odd: bool, gpu: str,
        volz: int = 250):
    """Takes a TiltSeries as input and runs AreTomo on it.

    Optional: do local alignment.

    If previous is True, respect previous alignment in folder.

    If do_evn_odd is passed, also perform alignment on half-stacks.

    volz sets the thickness used for alignment (in nm).

    Will apply the pixel size from the input stack to the output stack.
    """
    ali_stack = ts.path.with_name(f"{ts.path.stem}_ali.mrc")
    aln_file = ts.path.with_suffix(".aln")
    orig_mdoc = ts.mdoc

    if gpu is None:
        # gpu_id = [0]
        gpu_id = [int(i) for i in range(0, util.num_gpus())]

    else:
        # Turn GPU list into list of integers
        gpu_id = gpu.split(",")
        gpu_id = [int(gpu) for gpu in gpu_id]

    with mrcfile.mmap(ts.path) as mrc:
        angpix = float(mrc.voxel_size.x)

    tlt_file = ts.path.with_suffix('.rawtlt')

    if not path.isfile(tlt_file):
        subprocess.run(['extracttilts', ts.path, tlt_file],
                       stdout=subprocess.DEVNULL)

    if previous:
        if not path.isfile(aln_file):
            raise FileNotFoundError(
                f'{ts.path}: --previous was passed, but no alignment at {aln_file}.')

        subprocess.run([aretomo_executable(),
                        '-InMrc', ts.path,
                        '-OutMrc', ali_stack,
                        '-AngFile', tlt_file,
                        '-AlnFile', aln_file,
                        '-VolZ', '0'],
                       stdout=subprocess.DEVNULL)

    if not previous:
        mdoc = mdocfile.read(ts.mdoc)
        full_dimensions = mdoc['ImageSize']

        patch_x, patch_y = [
            str(round(full_dimensions[0] / 1000)),
            str(round(full_dimensions[1] / 1000))]
        alignZ = str(round(volz / angpix))

        pretilt = -1 * round(mdocfile.get_start_tilt(mdoc))

        subprocess.run([aretomo_executable(),
                        '-InMrc', ts.path,
                        '-OutMrc', ali_stack,
                        '-AngFile', tlt_file,
                        '-VolZ', '0',
                        '-TiltCor', f'0 {pretilt}',
                        '-AlignZ', alignZ] +
                       (['-Gpu'] + [str(i) for i in gpu_id]) +
                       (['-Patch', patch_x, patch_y] if local else []),
                       stdout=subprocess.DEVNULL)

    with mrcfile.mmap(ali_stack, mode="r+") as mrc:
        mrc.voxel_size = str(angpix)
        mrc.update_header_stats()

    print(f'Done aligning {ts.path.stem} with AreTomo.')

    # AreTomo somehow is inconsistent in naming .aln files
    if ts.path.suffix == '.st' and path.isfile(f"{ts.path}.aln"):
        os.rename(f"{ts.path}.aln", aln_file)

    # Keep compatibility with AreTomo < 1.3, which output the file
    if not path.isfile(ali_stack.with_suffix('.tlt')):
        aln_to_tlt(aln_file)

    if do_evn_odd and ts.is_split:
        ali_stack_evn = ts.evn_path.with_name(f"{ts.path.stem}_ali_EVN.mrc")
        ali_stack_odd = ts.odd_path.with_name(f"{ts.path.stem}_ali_ODD.mrc")
        subprocess.run(
            [
                aretomo_executable(),
                "-InMrc",
                ts.evn_path,
                "-OutMrc",
                ali_stack_evn,
                "-AngFile",
                tlt_file,
                "-AlnFile",
                aln_file,
                "-VolZ",
                "0",
            ],
            stdout=subprocess.DEVNULL,
        )

        subprocess.run(
            [
                aretomo_executable(),
                "-InMrc",
                ts.odd_path,
                "-OutMrc",
                ali_stack_odd,
                "-AngFile",
                tlt_file,
                "-AlnFile",
                aln_file,
                "-VolZ",
                "0",
            ],
            stdout=subprocess.DEVNULL,
        )
        with mrcfile.mmap(ali_stack_evn, mode="r+") as mrc:
            mrc.voxel_size = str(angpix)
            mrc.update_header_stats()

        with mrcfile.mmap(ali_stack_odd, mode="r+") as mrc:
            mrc.voxel_size = str(angpix)
            mrc.update_header_stats()

        try:
            os.remove(ali_stack_evn.with_name(f"{ali_stack_evn.stem}.tlt"))
            os.remove(ali_stack_odd.with_name(f"{ali_stack_odd.stem}.tlt"))
        finally:
            print(f"Done aligning ENV and ODD stacks for {ts.path.stem} with AreTomo.")
            return (
                TiltSeries(ali_stack)
                .with_split_files(ali_stack_evn, ali_stack_odd)
                .with_mdoc(orig_mdoc)
            )

    return TiltSeries(ali_stack).with_mdoc(orig_mdoc)


def dose_filter(ts: TiltSeries, do_evn_odd: bool) -> TiltSeries:
    """Runs mtffilter on the given TiltSeries object.

    Uses the doses in the associated mdoc file.
    Will take into account EVN/ODD stacks if do_evn_odd is passed.
    mdoc needs to contain only ExposureDose, as PriorRecordDose is deduced by mtffilter
    based on the DateTime entry, see mtffilter -help, section "-dtype"
    """
    mdoc = mdocfile.read(ts.mdoc)

    if any(section["ExposureDose"] == 0 for section in mdoc["sections"]):
        print(f"{ts.mdoc} has no ExposureDose set. Skipping dose-filtration.")
        return ts
    else:
        orig_mdoc = ts.mdoc
        filtered_stack = ts.path.with_name(f"{ts.path.stem}_filtered.mrc")
        subprocess.run(
            ["mtffilter", "-dtype", "4", "-dfile", ts.mdoc, ts.path, filtered_stack],
            stdout=subprocess.DEVNULL,
        )

        if ts.is_split and do_evn_odd:
            filtered_evn = ts.path.with_name(f"{ts.path.stem}_filtered_EVN.mrc")
            filtered_odd = ts.path.with_name(f"{ts.path.stem}_filtered_ODD.mrc")

            subprocess.run(
                [
                    "mtffilter",
                    "-dtype",
                    "4",
                    "-dfile",
                    ts.mdoc,
                    ts.evn_path,
                    filtered_evn,
                ],
                stdout=subprocess.DEVNULL,
            )
            subprocess.run(
                [
                    "mtffilter",
                    "-dtype",
                    "4",
                    "-dfile",
                    ts.mdoc,
                    ts.odd_path,
                    filtered_odd,
                ],
                stdout=subprocess.DEVNULL,
            )

            print(f"Done dose-filtering {ts.path} and EVN/ODD stacks.")
            return (
                TiltSeries(filtered_stack)
                .with_split_files(filtered_evn, filtered_odd)
                .with_mdoc(orig_mdoc)
            )

        print(f"Done dose-filtering {ts.path}.")
        return TiltSeries(filtered_stack).with_mdoc(orig_mdoc)


def align_with_imod(ts: TiltSeries, previous: bool, do_evn_odd: bool, binning = 1):
    """Aligns given TiltSeries with imod.

    If previous is passed, use .xf and .tlt file from previous alignment
    and just calculate a new stack, if desired with EVN/ODD.

    "De-novo" batch alignment still needs to be implemented...
    """
    orig_mdoc = ts.mdoc

    if previous:
        # Generate new stack with alignment files
        if not path.isfile(ts.path.with_suffix('.xf')):
            raise FileNotFoundError(
                f'--previous passed, but file {ts.path.with_suffix(".xf")} not found! ')

        ali_stack = ts.path.with_name(f'{ts.path.stem}_ali.mrc')


        # Copy the imod-generated tlt-file to _ali.tlt
        shutil.copyfile(ts.path.with_suffix('.tlt'), ali_stack.with_suffix('.tlt'))

        out_x, out_y = binned_size(ts, binning)

        subprocess.run(['newstack',
                        '-InputFile', ts.path,
                        '-OutputFile', ali_stack,
                        '-TransformFile', ts.path.with_suffix('.xf'),
                        '-TaperAtFill', '1,1',
                        '-AdjustOrigin',
                        '-OffsetsInXandY', '0,0',
                        '-ImagesAreBinned', '1',
                        '-SizeToOutputInXandY', f'{out_x},{out_y}',
                        '-quiet'] +
                       (['-bin', str(binning),
                         '-AntialiasFilter', '-1'] if binning != 1 else []),
                       stdout=subprocess.DEVNULL)

        if do_evn_odd:
            ali_stack_evn = ts.evn_path.with_name(
                f'{ts.path.stem}_ali_even.mrc')
            ali_stack_odd = ts.odd_path.with_name(
                f'{ts.path.stem}_ali_odd.mrc')

            subprocess.run(['newstack',
                            '-InputFile', ts.evn_path,
                            '-OutputFile', ali_stack_evn,
                            '-TransformFile', ts.path.with_suffix('.xf'),
                            '-TaperAtFill', '1,1',
                            '-AdjustOrigin',
                            '-OffsetsInXandY', '0,0',
                            '-ImagesAreBinned', '1',
                            '-SizeToOutputInXandY', f'{out_x},{out_y}',
                            '-quiet'] +
                           (['-bin', str(binning),
                             '-AntialiasFilter', '-1'] if binning != 1 else []),
                           stdout=subprocess.DEVNULL)

            subprocess.run(['newstack',
                            '-InputFile', ts.odd_path,
                            '-OutputFile', ali_stack_odd,
                            '-TransformFile', ts.path.with_suffix('.xf'),
                            '-TaperAtFill', '1,1',
                            '-AdjustOrigin',
                            '-OffsetsInXandY', '0,0',
                            '-ImagesAreBinned', '1',
                            '-SizeToOutputInXandY', f'{out_x},{out_y}',
                            '-quiet'] +
                           (['-bin', str(binning),
                             '-AntialiasFilter', '-1'] if binning != 1 else []),
                           stdout=subprocess.DEVNULL)

            print(f'Aligned {ts.path} and associated EVN/ODD stacks with imod.')
            return TiltSeries(ali_stack).with_split_files(ali_stack_evn, ali_stack_odd).with_mdoc(orig_mdoc) #noqa: E501

        print(f'Finished aligning {ts.path} with imod.')
        return TiltSeries(ali_stack).with_mdoc(orig_mdoc)

    elif not previous:
        # TODO: implement batch alignment with imod adoc here!
        raise NotImplementedError("Only --previous is supported for imod so far.")


def aln_to_tlt(aln_file: Path):
    """Generate imod-compatible tlt file from AreTomo-generated aln file."""
    tilts = []

    with open(aln_file) as f:
        reader = csv.reader(f, delimiter=" ")
        for row in reader:

            if row[1].startswith('Local'):
                break
            elif row[0].startswith('#'):
                pass
            else:
                row_cleaned = [entry for i,
                               entry in enumerate(row) if entry != '']
                (sec, rot, gmag, tx, ty, smean, sfit,
                 scale, base, tilt) = row_cleaned

                tilts.append(tilt)

    tlt_out = aln_file.with_name(f"{aln_file.stem}_ali.tlt")

    with open(tlt_out, mode="w+") as f:
        f.write("\n".join(tilts))

    return tlt_out


def run_ctfplotter(ts: TiltSeries, overwrite: bool):
    """Run imod ctfplotter on given TiltSeries object.

    Returns path to defocus file.
    """
    if ts.defocus_file() is None or overwrite:

        nmpix = ts.angpix / 10
        axis_angle = ts.axis_angle

        mdoc = mdocfile.read(ts.mdoc)
        expected_defocus = str(
            abs(mdoc['sections'][0]['TargetDefocus']) * 1000)

        kV = 300
        cs = 2.7

        if path.isfile(ts.path.with_suffix('.tlt')):
            tlt_file = ts.path.with_suffix('.tlt')
        elif path.isfile(ts.path.with_name(f'{ts.path.stem}_ali.tlt')):
            tlt_file = ts.path.with_name(f'{ts.path.stem}_ali.tlt')
        else:
            tlt_file = ts.path.with_suffix('.rawtlt')

        with open(path.join(ts.path.parent, 'ctfplotter.log'), 'a') as out:
            subprocess.run(['ctfplotter',
                            '-InputStack', ts.path,
                            '-angleFn', tlt_file,
                            '-defFn', ts.path.with_name(
                                f'{ts.path.stem}.defocus'),
                            '-pixelSize', str(nmpix),
                            '-crop', '0.3',
                            '-volt', str(kV),
                            '-cs', str(cs),
                            '-am', str(0.07),
                            '-degPhase', str(0),
                            '-AxisAngle', str(axis_angle),
                            '-expDef', expected_defocus,
                            '-autoFit', '3,1'],
                           stdout=out)

    return ts.path.with_name(f'{ts.path.stem}.defocus')


def parse_ctfplotter(file: Path):
    """Takes path to ctfplotter output. Returns pandas dataframe."""
    df_file = pd.DataFrame({'view_start': [],
                            'view_end': [],
                            'tilt_start': [],
                            'tilt_end': [],
                            'df_1_nm': [],
                            'df_2_nm': [],
                            'astig_ang': []}, dtype = int)

    with open(file) as f:
        reader = csv.reader(f, delimiter = '\t')
        for row in reader:
            if row == []:
                pass
            elif row[1] == '0':
                pass
            else:
                df_temp = pd.DataFrame({'view_start': [row[0]],
                                        'view_end': [row[1]],
                                        'tilt_start': [row[2]],
                                        'tilt_end': [row[3]],
                                        'df_1_nm': [row[4]],
                                        'df_2_nm': [row[5]],
                                        'astig_ang': [row[6]]})
                df_file = pd.concat([df_file,df_temp])

    return df_file


def write_ctfplotter(df: pd.DataFrame, file: Path):
    """Writes Pandas dataframe as ctfplotter .defocus file."""
    # Somehow this header is present in ctfplotter files, so also add here.
    header = pd.DataFrame(['1', '0', '0.0', '0.0', '0.0', '3']).T

    # Make sure that view_start is starting at 1
    # This can happen if views are excluded by script
    if df.iloc[0].view_start != 1:
        shift = int(df.iloc[0].view_start) - 1
        df['view_start'] = df['view_start'].astype(int) - shift
        df['view_end'] = df['view_end'].astype(int) - shift

    temp_header = header.to_csv(sep="\t", header=False, index=False)
    temp = df.to_csv(sep="\t", header=False, index=False)

    with open(file, 'w+') as f:
        f.write(temp_header + temp + "\n")

    return file


def parse_darkimgs(ts: TiltSeries):
    """Parses AreTomo-generated _DarkImgs.txt.

    Returns list of excluded tilts (Zero-Indexed)

    If _DarkImgs is not found, check in the .aln file (as of version 1.3).
    """
    dark_tilts = []

    dark_txt = ts.path.with_name(f'{ts.path.stem}_DarkImgs.txt')
    aln_file = ts.path.with_suffix('.aln')

    if path.isfile(dark_txt):
        with open(dark_txt) as txt:
            for line in txt:
                if line.startswith('#'):
                    pass
                else:
                    line = line.strip()
                    dark_tilts.append(int(line))

    else:
        with open(aln_file) as f:
            reader = csv.reader(f, delimiter=' ')
            for row in reader:

                if row[1].startswith('Local'):
                    break
                elif row[1].startswith('DarkFrame'):
                    row_cleaned = [entry for i, entry in enumerate(row) if entry != '']
                    (no, title, equal, view, view2, ang) = row_cleaned
                    dark_tilts.append(int(view))
                else:
                    pass

    return dark_tilts


<<<<<<< HEAD
def convert_input_to_TiltSeries(input_files: List[Path]):
=======
def convert_input_to_TiltSeries(input_files:[], mdoc_ok = False):
>>>>>>> 416c0dda
    """Takes list of input files or folders from Click.

    Returns list of TiltSeries objects with or without split frames.
    If a folder is given, identify it by corresponding mdoc file.

    If mdoc_ok is passed, accept mdoc files without mrc.
    This is used for preprocessing step.
    """
    return_list = []

    # Append all files with mdoc (weird heuristic, but it works)
    # except those generated from allviews and cutviews, which are generated by imod

    for input_file in input_files:
        input_file = Path(input_file)
        if input_file.is_file():
            if not (input_file.name.endswith('.st') or
                     input_file.name.endswith('.mrc')):

                if input_file.name.endswith(".mdoc") and mdoc_ok:
                    return_list.append(TiltSeries(None).with_mdoc(input_file))

                continue

            if (input_file.name.endswith('_EVN.mrc') or
                input_file.name.endswith('_ODD.mrc') or
                input_file.name.endswith('_even.mrc') or
                input_file.name.endswith('_odd.mrc')):
                continue

            return_list.append(TiltSeries(Path(input_file)))

        elif input_file.is_dir():
            return_list += ([TiltSeries(Path(Path(file).with_suffix('')))
                             for file in list(set(glob(path.join(input_file, '*.mdoc')))- #noqa: E501
                                              set(glob(path.join(input_file,'*allviews*.mdoc')))-
                                              set(glob(path.join(input_file,'*cutviews*.mdoc')))
                                              )])

    for file in return_list:
        if file.path is None and mdoc_ok:
            print(f'Found mdoc for {file.mdoc}.')

        else:
            if (path.isfile(file.path.with_name(f'{file.path.stem}_EVN.mrc')) and
                path.isfile(file.path.with_name(f'{file.path.stem}_ODD.mrc'))):
                file = file.with_split_files(file.path.with_name(f'{file.path.stem}_EVN.mrc'), #noqa: E501
                                            file.path.with_name(f'{file.path.stem}_ODD.mrc'))

            elif (path.isfile(file.path.with_name(f'{file.path.stem}_even.mrc')) and
                path.isfile(file.path.with_name(f'{file.path.stem}_odd.mrc'))):
                file = file.with_split_files(file.path.with_name(f'{file.path.stem}_even.mrc'), #noqa: E501
                                            file.path.with_name(f'{file.path.stem}_odd.mrc'))

            if file.is_split:
                print(f'Found TiltSeries {file.path} with EVN and ODD stacks.')
            else:
                print(f'Found TiltSeries {file.path}.')

    return return_list

def binned_size(ts: TiltSeries, binning):
    """Return the x and y dimensions of tiltseries after alignment and binning."""
    dims = ts.dimZYX

    in_x = dims[2]
    in_y = dims[1]

    if ts.axis_angle < 45 or ts.axis_angle > 135:
        out_x = in_x
        out_y = in_y
    else:
        out_x = in_y
        out_y = in_x

    return math.ceil(out_x/binning),math.ceil(out_y/binning)<|MERGE_RESOLUTION|>--- conflicted
+++ resolved
@@ -690,11 +690,7 @@
     return dark_tilts
 
 
-<<<<<<< HEAD
-def convert_input_to_TiltSeries(input_files: List[Path]):
-=======
 def convert_input_to_TiltSeries(input_files:[], mdoc_ok = False):
->>>>>>> 416c0dda
     """Takes list of input files or folders from Click.
 
     Returns list of TiltSeries objects with or without split frames.
