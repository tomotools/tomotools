--- conflicted
+++ resolved
@@ -2,25 +2,16 @@
 import os
 import shutil
 import subprocess
-<<<<<<< HEAD
-import warnings
-import pandas as pd
-
-from operator import itemgetter
-from os import path
-from pathlib import Path
-from typing import Optional, List
 from glob import glob
-=======
 from operator import itemgetter
 from os import path
 from pathlib import Path
 from typing import List, Optional
->>>>>>> 0aabf8ab
 
 import mrcfile
-
-from tomotools.utils import mdocfile
+import pandas as pd
+
+from tomotools.utils import mdocfile, util
 from tomotools.utils.micrograph import Micrograph
 
 
@@ -76,26 +67,14 @@
             if file is not None and file.is_file():
                 file.unlink()
 
-<<<<<<< HEAD
     def defocus_file(self):
+        """Return path of defocus file from ctfplotter."""
         if path.exists(self.path.with_name(f'{self.path.stem}_ctfplotter.txt')):
             return self.path.with_name(f'{self.path.stem}_ctfplotter.txt')
         elif path.exists(self.path.with_name(f'{self.path.stem}.defocus')):
             return self.path.with_name(f'{self.path.stem}.defocus')
         else:
             return None
-=======
-    # TODO: parse ctffind or ctfplotter files
-    def get_defocus(self, output_file: Optional[Path] = None):
-        """Parse Defocus file. To be implemented."""
-        pass
-
-    @staticmethod
-    # TODO: run ctffind
-    def find_defocus(self):
-        """Run ctffind. To be implemented."""
-        pass
->>>>>>> 0aabf8ab
 
     @staticmethod
     def _update_mrc_header_from_mdoc(path: Path, mdoc: dict):
@@ -177,31 +156,18 @@
             for key in ("SubFramePath", "NumSubFrames", "FrameDosesAndNumber"):
                 if key in section:
                     del section[key]
-<<<<<<< HEAD
         mdocfile.write(stack_mdoc, str(ts_path) + '.mdoc')
 
         if all(micrograph.is_split for micrograph in micrographs):
-            micrograph_evn_paths = [str(micrograph.evn_path) for micrograph in micrographs]
-            micrograph_odd_paths = [str(micrograph.odd_path) for micrograph in micrographs]
+            micrograph_evn_paths = [str(micrograph.evn_path)
+                                    for micrograph in micrographs]
+            micrograph_odd_paths = [str(micrograph.odd_path)
+                                    for micrograph in micrographs]
             ts_evn = ts_path.with_name(ts_path.stem + '_even.mrc')
             ts_odd = ts_path.with_name(ts_path.stem + '_odd.mrc')
             subprocess.run(['newstack'] + micrograph_evn_paths + [ts_evn, '-quiet'])
             subprocess.run(['newstack'] + micrograph_odd_paths + [ts_odd, '-quiet'])
-=======
-        mdocfile.write(stack_mdoc, str(ts_path) + ".mdoc")
-
-        if all(micrograph.is_split for micrograph in micrographs):
-            micrograph_evn_paths = [
-                str(micrograph.evn_path) for micrograph in micrographs
-            ]
-            micrograph_odd_paths = [
-                str(micrograph.odd_path) for micrograph in micrographs
-            ]
-            ts_evn = ts_path.with_name(ts_path.stem + "_EVN.mrc")
-            ts_odd = ts_path.with_name(ts_path.stem + "_ODD.mrc")
-            subprocess.run(["newstack"] + micrograph_evn_paths + [ts_evn, "-quiet"])
-            subprocess.run(["newstack"] + micrograph_odd_paths + [ts_odd, "-quiet"])
->>>>>>> 0aabf8ab
+
             TiltSeries._update_mrc_header_from_mdoc(ts_evn, stack_mdoc)
             TiltSeries._update_mrc_header_from_mdoc(ts_odd, stack_mdoc)
             return TiltSeries(ts_path).with_split_files(ts_evn, ts_odd)
@@ -234,12 +200,6 @@
 
     Optional: do local alignment.
 
-<<<<<<< HEAD
-
-def align_with_areTomo(ts: TiltSeries, local: bool, previous: bool, do_evn_odd: bool, gpu: str):
-    ''' Takes a TiltSeries as input and runs AreTomo on it, if desired with local alignment. 
-=======
->>>>>>> 0aabf8ab
     If previous is True, respect previous alignment in folder.
 
     If do_evn_odd is passed, also perform alignment on half-stacks.
@@ -251,13 +211,7 @@
     orig_mdoc = ts.mdoc
 
     if gpu is None:
-<<<<<<< HEAD
-        #gpu_id = [0]
         gpu_id = [int(i) for i in range(0,util.num_gpus())]
-=======
-        gpu_id = [0]
-        # gpu_id = [int(i) for i in range(0,util.num_gpus())]
->>>>>>> 0aabf8ab
 
     else:
         # Turn GPU list into list of integers
@@ -267,24 +221,16 @@
     with mrcfile.mmap(ts.path) as mrc:
         angpix = float(mrc.voxel_size.x)
 
-<<<<<<< HEAD
     tlt_file = ts.path.with_suffix('.tlt')
 
     if not path.isfile(tlt_file):
         subprocess.run(['extracttilts', ts.path, tlt_file],
                        stdout=subprocess.DEVNULL)
-=======
-    tlt_file = ts.path.with_suffix(".tlt")
-
-    if not path.isfile(tlt_file):
-        subprocess.run(["extracttilts", ts.path, tlt_file], stdout=subprocess.DEVNULL)
->>>>>>> 0aabf8ab
 
     if previous:
         if not path.isfile(aln_file):
             raise FileNotFoundError(
-<<<<<<< HEAD
-                f'{ts.path}: --previous was passed, but no previous alignment was found at {aln_file}.')
+                f'{ts.path}: --previous was passed, but no alignment at {aln_file}.')
 
         subprocess.run([aretomo_executable(),
                         '-InMrc', ts.path,
@@ -297,7 +243,8 @@
     if not previous:
         mdoc = mdocfile.read(ts.mdoc)
         full_dimensions = mdoc['ImageSize']
-        patch_x, patch_y = [str(round(full_dimensions[0] / 1000)), str(round(full_dimensions[1] / 1000))]
+        patch_x, patch_y = [str(round(full_dimensions[0] / 1000)),
+                            str(round(full_dimensions[1] / 1000))]
         alignZ = str(round(1500 / angpix))
 
         pretilt = -1 * round(mdocfile.get_start_tilt(mdoc))
@@ -313,93 +260,14 @@
                        (['-Patch', patch_x, patch_y] if local else []),
                        stdout=subprocess.DEVNULL)
 
-    with mrcfile.mmap(ali_stack, mode='r+') as mrc:
-        mrc.voxel_size = str(angpix)
-        mrc.update_header_stats()
-
-    print(f'Done aligning {ts.path.stem} with AreTomo.')
-
-    if not path.isfile(ali_stack.with_suffix('.tlt')):
-        aln_to_tlt(aln_file)
-
-    if do_evn_odd and ts.is_split:
-        ali_stack_evn = ts.evn_path.with_name(f'{ts.path.stem}_ali_EVN.mrc')
-        ali_stack_odd = ts.odd_path.with_name(f'{ts.path.stem}_ali_ODD.mrc')
-        subprocess.run([aretomo_executable(),
-                        '-InMrc', ts.evn_path,
-                        '-OutMrc', ali_stack_evn,
-                        '-AngFile', tlt_file,
-                        '-AlnFile', aln_file,
-                        '-VolZ', '0'],
-                       stdout=subprocess.DEVNULL)
-
-        subprocess.run([aretomo_executable(),
-                        '-InMrc', ts.odd_path,
-                        '-OutMrc', ali_stack_odd,
-                        '-AngFile', tlt_file,
-                        '-AlnFile', aln_file,
-                        '-VolZ', '0'],
-                       stdout=subprocess.DEVNULL)
-        with mrcfile.mmap(ali_stack_evn, mode='r+') as mrc:
-            mrc.voxel_size = str(angpix)
-            mrc.update_header_stats()
-
-        with mrcfile.mmap(ali_stack_odd, mode='r+') as mrc:
-=======
-                f"{ts.path}: --previous was passed, but nothing found at {aln_file}."
-            )
-
-        subprocess.run(
-            [
-                aretomo_executable(),
-                "-InMrc",
-                ts.path,
-                "-OutMrc",
-                ali_stack,
-                "-AngFile",
-                tlt_file,
-                "-AlnFile",
-                aln_file,
-                "-VolZ",
-                "0",
-            ],
-            stdout=subprocess.DEVNULL,
-        )
-
-    if not previous:
-        mdoc = mdocfile.read(ts.mdoc)
-        full_dimensions = mdoc["ImageSize"]
-        patch_x, patch_y = [
-            str(round(full_dimensions[0] / 1000)),
-            str(round(full_dimensions[1] / 1000)),
-        ]
-
-        subprocess.run(
-            [
-                aretomo_executable(),
-                "-InMrc",
-                ts.path,
-                "-OutMrc",
-                ali_stack,
-                "-AngFile",
-                tlt_file,
-                "-VolZ",
-                "0",
-                "-TiltCor",
-                "1",
-            ]
-            + (["-Gpu"] + [str(i) for i in gpu_id])
-            + (["-Patch", patch_x, patch_y] if local else []),
-            stdout=subprocess.DEVNULL,
-        )
-
     with mrcfile.mmap(ali_stack, mode="r+") as mrc:
         mrc.voxel_size = str(angpix)
         mrc.update_header_stats()
 
-    print(f"Done aligning {ts.path.stem} with AreTomo.")
-
-    if not path.isfile(ali_stack.with_suffix(".tlt")):
+    print(f'Done aligning {ts.path.stem} with AreTomo.')
+
+    if not path.isfile(ali_stack.with_suffix('.tlt')):
+
         aln_to_tlt(aln_file)
 
     if do_evn_odd and ts.is_split:
@@ -443,18 +311,10 @@
             mrc.update_header_stats()
 
         with mrcfile.mmap(ali_stack_odd, mode="r+") as mrc:
->>>>>>> 0aabf8ab
             mrc.voxel_size = str(angpix)
             mrc.update_header_stats()
 
         try:
-<<<<<<< HEAD
-            os.remove(ali_stack_evn.with_name(f'{ali_stack_evn.stem}.tlt'))
-            os.remove(ali_stack_odd.with_name(f'{ali_stack_odd.stem}.tlt'))
-        finally:
-            print(f'Done aligning ENV and ODD stacks for {ts.path.stem} with AreTomo.')
-            return TiltSeries(ali_stack).with_split_files(ali_stack_evn, ali_stack_odd).with_mdoc(orig_mdoc)
-=======
             os.remove(ali_stack_evn.with_name(f"{ali_stack_evn.stem}.tlt"))
             os.remove(ali_stack_odd.with_name(f"{ali_stack_odd.stem}.tlt"))
         finally:
@@ -464,7 +324,6 @@
                 .with_split_files(ali_stack_evn, ali_stack_odd)
                 .with_mdoc(orig_mdoc)
             )
->>>>>>> 0aabf8ab
 
     return TiltSeries(ali_stack).with_mdoc(orig_mdoc)
 
@@ -484,25 +343,6 @@
         return ts
     else:
         orig_mdoc = ts.mdoc
-<<<<<<< HEAD
-        filtered_stack = ts.path.with_name(f'{ts.path.stem}_filtered.mrc')
-        subprocess.run(['mtffilter', '-dtype', '4', '-dfile', ts.mdoc, ts.path, filtered_stack],
-                       stdout=subprocess.DEVNULL)
-
-        if ts.is_split and do_evn_odd:
-            filtered_evn = ts.path.with_name(f'{ts.path.stem}_filtered_EVN.mrc')
-            filtered_odd = ts.path.with_name(f'{ts.path.stem}_filtered_ODD.mrc')
-
-            subprocess.run(['mtffilter', '-dtype', '4', '-dfile', ts.mdoc, ts.evn_path, filtered_evn],
-                           stdout=subprocess.DEVNULL)
-            subprocess.run(['mtffilter', '-dtype', '4', '-dfile', ts.mdoc, ts.odd_path, filtered_odd],
-                           stdout=subprocess.DEVNULL)
-
-            print(f'Done dose-filtering {ts.path} and EVN/ODD stacks.')
-            return TiltSeries(filtered_stack).with_split_files(filtered_evn, filtered_odd).with_mdoc(orig_mdoc)
-
-        print(f'Done dose-filtering {ts.path}.')
-=======
         filtered_stack = ts.path.with_name(f"{ts.path.stem}_filtered.mrc")
         subprocess.run(
             ["mtffilter", "-dtype", "4", "-dfile", ts.mdoc, ts.path, filtered_stack],
@@ -546,7 +386,6 @@
             )
 
         print(f"Done dose-filtering {ts.path}.")
->>>>>>> 0aabf8ab
         return TiltSeries(filtered_stack).with_mdoc(orig_mdoc)
 
 
@@ -562,14 +401,13 @@
 
     if previous:
         # Generate new stack with alignment files
-<<<<<<< HEAD
         if not path.isfile(ts.path.with_suffix('.xf')):
             raise FileNotFoundError(
-                f'--previous flagged passed, required transformation file {ts.path.with_suffix(".xf")} not found! ')
+                f'--previous passed, but file {ts.path.with_suffix(".xf")} not found! ')
 
         ali_stack = ts.path.with_name(f'{ts.path.stem}_ali.mrc')
 
-        # Copy the imod-generated tlt-file to _ali.tlt to keep compatibility w/ AreTomo approach
+        # Copy the imod-generated tlt-file to _ali.tlt
         shutil.copyfile(ts.path.with_suffix('.tlt'), ali_stack.with_suffix('.tlt'))
 
         subprocess.run(['newstack',
@@ -599,133 +437,57 @@
                             '-TaperAtFill', '1,1',
                             '-AdjustOrigin'],
                            stdout=subprocess.DEVNULL)
-            print(f'Finished aligning {ts.path} and associated EVN/ODD stacks with imod.')
-            return TiltSeries(ali_stack).with_split_files(ali_stack_evn, ali_stack_odd).with_mdoc(orig_mdoc)
+            print(f'Aligned {ts.path} and associated EVN/ODD stacks with imod.')
+            return TiltSeries(ali_stack).with_split_files(ali_stack_evn, ali_stack_odd).with_mdoc(orig_mdoc) #noqa: E501
 
         print(f'Finished aligning {ts.path} with imod.')
-=======
-        if not path.isfile(ts.path.with_suffix(".xf")):
-            raise FileNotFoundError(
-                f'--previous passed, but {ts.path.with_suffix(".xf")} not found! '
-            )
-
-        ali_stack = ts.path.with_name(f"{ts.path.stem}_ali.mrc")
-
-        # Copy the imod-generated tlt-file to _ali.tlt to keep compatibility w/ AreTomo
-        shutil.copyfile(ts.path.with_suffix(".tlt"), ali_stack.with_suffix(".tlt"))
-
-        subprocess.run(
-            [
-                "newstack",
-                "-InputFile",
-                ts.path,
-                "-OutputFile",
-                ali_stack,
-                "-TransformFile",
-                ts.path.with_suffix(".xf"),
-                "-TaperAtFill",
-                "1,1",
-                "-AdjustOrigin",
-            ],
-            stdout=subprocess.DEVNULL,
-        )
-
-        if do_evn_odd:
-            ali_stack_evn = ts.evn_path.with_name(f"{ts.path.stem}_ali_EVN.mrc")
-            ali_stack_odd = ts.odd_path.with_name(f"{ts.path.stem}_ali_ODD.mrc")
-
-            subprocess.run(
-                [
-                    "newstack",
-                    "-InputFile",
-                    ts.evn_path,
-                    "-OutputFile",
-                    ali_stack_evn,
-                    "-TransformFile",
-                    ts.path.with_suffix(".xf"),
-                    "-TaperAtFill",
-                    "1,1",
-                    "-AdjustOrigin",
-                ],
-                stdout=subprocess.DEVNULL,
-            )
-
-            subprocess.run(
-                [
-                    "newstack",
-                    "-InputFile",
-                    ts.odd_path,
-                    "-OutputFile",
-                    ali_stack_odd,
-                    "-TransformFile",
-                    ts.path.with_suffix(".xf"),
-                    "-TaperAtFill",
-                    "1,1",
-                    "-AdjustOrigin",
-                ],
-                stdout=subprocess.DEVNULL,
-            )
-            print(
-                f"Finished aligning {ts.path} and associated EVN/ODD stacks with imod."
-            )
-            return (
-                TiltSeries(ali_stack)
-                .with_split_files(ali_stack_evn, ali_stack_odd)
-                .with_mdoc(orig_mdoc)
-            )
-
-        print(f"Finished aligning {ts.path} with imod.")
->>>>>>> 0aabf8ab
         return TiltSeries(ali_stack).with_mdoc(orig_mdoc)
 
     elif not previous:
         # TODO: implement batch alignment with imod adoc here!
-        raise NotImplementedError(
-<<<<<<< HEAD
-            'Batch Alignment with imod is not implemented yet. You can align in etomo and then return using the --previous.')
+        raise NotImplementedError("Only --previous is supported for imod so far.")
 
 
 def aln_to_tlt(aln_file: Path):
-    '''Generate imod-compatible tlt file from AreTomo-generated aln file.'''
-
-    tilts = list()
+    """Generate imod-compatible tlt file from AreTomo-generated aln file."""
+    tilts = []
 
     with open(aln_file) as f:
-        reader = csv.reader(f, delimiter=' ')
+        reader = csv.reader(f, delimiter=" ")
         for row in reader:
-            
-            if row[1].startswith('Local'):
-                break
-            elif row[0].startswith('#'):
+            if row[0].startswith("#"):
                 pass
             else:
-                row_cleaned = [entry for i, entry in enumerate(row) if entry != '']
+                row_cleaned = [entry for i, entry in enumerate(row) if entry != ""]
                 (sec, rot, gmag, tx, ty, smean, sfit, scale, base, tilt) = row_cleaned
                 tilts.append(tilt)
 
-    tlt_out = aln_file.with_name(f'{aln_file.stem}_ali.tlt')
-
-    with open(tlt_out, mode='w+') as f:
-        f.write('\n'.join(tilts))
+    tlt_out = aln_file.with_name(f"{aln_file.stem}_ali.tlt")
+
+    with open(tlt_out, mode="w+") as f:
+        f.write("\n".join(tilts))
 
     return tlt_out
 
+
 def run_ctfplotter(ts: TiltSeries, overwrite: bool):
-    ''' Run imod ctfplotter on given TiltSeries object. Returns path to defocus file.'''
-
+    """Run imod ctfplotter on given TiltSeries object.
+
+    Returns path to defocus file.
+    """
     if ts.defocus_file() is None or overwrite:
         with mrcfile.mmap(ts.path) as mrc:
             nmpix = str(float(mrc.voxel_size.x) / 10)
             header = str(mrc.header)
             header = header.split('Tilt axis angle = ', 1)
             axis_angle = header[1][0:4]
-    
+
         mdoc = mdocfile.read(ts.mdoc)
         expected_defocus = str(abs(mdoc['sections'][0]['TargetDefocus']) * 1000)
-    
+
         kV = 300
         cs = 2.7
-    
+
         with open(path.join(ts.path.parent, 'ctfplotter.log'), 'a') as out:
             subprocess.run(['ctfplotter',
                             '-InputStack', ts.path,
@@ -746,125 +508,127 @@
 
 def parse_ctfplotter(file: Path):
     """Takes path to ctfplotter output. Returns pandas dataframe."""
-    
-    df_file = pd.DataFrame({'view_start': [],'view_end': [],'tilt_start': [],'tilt_end': [],'df_1_nm': [],'df_2_nm': [], 'astig_ang': []}, dtype = int)
-    
-    with open(file, "r") as f:
+    df_file = pd.DataFrame({'view_start': [],
+                            'view_end': [],
+                            'tilt_start': [],
+                            'tilt_end': [],
+                            'df_1_nm': [],
+                            'df_2_nm': [],
+                            'astig_ang': []}, dtype = int)
+
+    with open(file) as f:
         reader = csv.reader(f, delimiter = '\t')
         for row in reader:
             if row[1] == '0':
                 pass
             else:
-                df_temp = pd.DataFrame({'view_start': [row[0]],'view_end': [row[1]],'tilt_start': [row[2]],'tilt_end': [row[3]],'df_1_nm': [row[4]],'df_2_nm': [row[5]], 'astig_ang': [row[6]]})
+                df_temp = pd.DataFrame({'view_start': [row[0]],
+                                        'view_end': [row[1]],
+                                        'tilt_start': [row[2]],
+                                        'tilt_end': [row[3]],
+                                        'df_1_nm': [row[4]],
+                                        'df_2_nm': [row[5]],
+                                        'astig_ang': [row[6]]})
                 df_file = pd.concat([df_file,df_temp])
-                
+
     return df_file
 
 def write_ctfplotter(df: pd.DataFrame(), file: Path):
-    """Writes Pandas dataframe as ctfplotter file"""
-        
+    """Writes Pandas dataframe as ctfplotter file."""
     # Somehow this header is present in ctfplotter files, so also add here.
     header = pd.DataFrame(['1', '0', '0.0', '0.0', '0.0', '3']).T
-    
+
     temp_header = header.to_csv(sep="\t", header = False, index=False)
     temp = df.to_csv(sep="\t", header = False, index=False)
 
-    with open(file, 'w+') as f: f.write(temp_header + temp + "\n")
+    with open(file, 'w+') as f:
+        f.write(temp_header + temp + "\n")
 
     return file
 
 def parse_darkimgs(ts: TiltSeries):
-    ''' Parses AreTomo-generated _DarkImgs.txt file for a given tiltseries, returns list of excluded tilts (Zero-Indexed)
-    
+    """Parses AreTomo-generated _DarkImgs.txt.
+
+    Returns list of excluded tilts (Zero-Indexed)
+
     If _DarkImgs is not found, check in the .aln file (as of version 1.3).
-    '''
-    
+    """
     dark_tilts = []
-    
+
     dark_txt = ts.path.with_name(f'{ts.path.stem}_DarkImgs.txt')
     aln_file = ts.path.with_suffix('.aln')
 
     if path.isfile(dark_txt):
-        with open(dark_txt, mode = 'r') as txt:
+        with open(dark_txt) as txt:
             for line in txt:
                 if line.startswith('#'):
                     pass
                 else:
                     line = line.strip()
                     dark_tilts.append(int(line))
-                    
+
     else:
         with open(aln_file) as f:
             reader = csv.reader(f, delimiter=' ')
             for row in reader:
-                
+
                 if row[1].startswith('Local'):
                     break
                 elif row[1].startswith('DarkFrame'):
                     row_cleaned = [entry for i, entry in enumerate(row) if entry != '']
-                    (hash, title, equal, view, view2, ang) = row_cleaned
+                    (no, title, equal, view, view2, ang) = row_cleaned
                     dark_tilts.append(int(view))
                 else:
                     pass
-            
+
     return dark_tilts
 
+
 def convert_input_to_TiltSeries(input_files:[]):
-    ''' Takes list of input files or folders from Click. Returns list of TiltSeries objects with or without split frames. 
-    If a folder is given, identify it by corresponding mdoc file.'''
-    
-    return_list = list()
-        
-    # Append all files with mdoc (weird heuristic, but it works), except those generated from allviews and cutviews, which are generated by imod
+    """Takes list of input files or folders from Click.
+
+    Returns list of TiltSeries objects with or without split frames.
+    If a folder is given, identify it by corresponding mdoc file.
+    """
+    return_list = []
+
+    # Append all files with mdoc (weird heuristic, but it works)
+    # except those generated from allviews and cutviews, which are generated by imod
     for input_file in input_files:
         input_file = Path(input_file)
         if input_file.is_file():
-            if not (input_file.name.endswith('.st') or input_file.name.endswith('.mrc')):
+            if (not input_file.name.endswith('.st') or
+                     input_file.name.endswith('.mrc')):
                 continue
-            if input_file.name.endswith('_EVN.mrc') or input_file.name.endswith('_ODD.mrc') or input_file.name.endswith('_even.mrc') or input_file.name.endswith('_odd.mrc'):
+            if (input_file.name.endswith('_EVN.mrc') or
+                input_file.name.endswith('_ODD.mrc') or
+                input_file.name.endswith('_even.mrc') or
+                input_file.name.endswith('_odd.mrc')):
                 continue
-            
+
             return_list.append(TiltSeries(Path(input_file)))
-        
+
         elif input_file.is_dir():
-            return_list += ([TiltSeries(Path(Path(file).with_suffix(''))) for file in list(set(glob(path.join(input_file, '*.mdoc')))-set(glob(path.join(input_file,'*allviews*.mdoc')))-set(glob(path.join(input_file,'*cutviews*.mdoc'))))])
-            
+            return_list += ([TiltSeries(Path(Path(file).with_suffix('')))
+                             for file in list(set(glob(path.join(input_file, '*.mdoc')))- #noqa: E501
+                                              set(glob(path.join(input_file,'*allviews*.mdoc')))-
+                                              set(glob(path.join(input_file,'*cutviews*.mdoc')))
+                                              )])
+
     for file in return_list:
-        if path.isfile(file.path.with_name(f'{file.path.stem}_EVN.mrc')) and path.isfile(file.path.with_name(f'{file.path.stem}_ODD.mrc')):
-            file = file.with_split_files(file.path.with_name(f'{file.path.stem}_EVN.mrc'), file.path.with_name(f'{file.path.stem}_ODD.mrc'))
-        elif path.isfile(file.path.with_name(f'{file.path.stem}_even.mrc')) and path.isfile(file.path.with_name(f'{file.path.stem}_odd.mrc')):
-            file = file.with_split_files(file.path.with_name(f'{file.path.stem}_even.mrc'), file.path.with_name(f'{file.path.stem}_odd.mrc'))
-        
+        if (path.isfile(file.path.with_name(f'{file.path.stem}_EVN.mrc')) and
+            path.isfile(file.path.with_name(f'{file.path.stem}_ODD.mrc'))):
+            file = file.with_split_files(file.path.with_name(f'{file.path.stem}_EVN.mrc'), #noqa: E501
+                                         file.path.with_name(f'{file.path.stem}_ODD.mrc'))
+
+        elif (path.isfile(file.path.with_name(f'{file.path.stem}_even.mrc')) and
+              path.isfile(file.path.with_name(f'{file.path.stem}_odd.mrc'))):
+            file = file.with_split_files(file.path.with_name(f'{file.path.stem}_even.mrc'), #noqa: E501
+                                         file.path.with_name(f'{file.path.stem}_odd.mrc'))
+
         if file.is_split:
             print(f'Found TiltSeries {file.path} with EVN and ODD stacks.')
         else:
             print(f'Found TiltSeries {file.path}.')
 
-            
-    return return_list
-=======
-            "Only the --previous flag is supported for imod so far."
-        )
-
-
-def aln_to_tlt(aln_file: Path):
-    """Generate imod-compatible tlt file from AreTomo-generated aln file."""
-    tilts = []
-
-    with open(aln_file) as f:
-        reader = csv.reader(f, delimiter=" ")
-        for row in reader:
-            if row[0].startswith("#"):
-                pass
-            else:
-                row_cleaned = [entry for i, entry in enumerate(row) if entry != ""]
-                (sec, rot, gmag, tx, ty, smean, sfit, scale, base, tilt) = row_cleaned
-                tilts.append(tilt)
-
-    tlt_out = aln_file.with_name(f"{aln_file.stem}_ali.tlt")
-
-    with open(tlt_out, mode="w+") as f:
-        f.write("\n".join(tilts))
-
-    return tlt_out
->>>>>>> 0aabf8ab
+    return return_list