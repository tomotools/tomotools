--- conflicted
+++ resolved
@@ -1,15 +1,19 @@
 # tomotools
 Scripts to make cryo-electron tomography a bit easier
 
+## Usage
+
+> tomotools --help  
+> tomotools [subcommand] --help
+
 ## Currently supported subcommands:
 
-<<<<<<< HEAD
+### Preprocessing and reconstruction
 ### Preprocessing & Reconstruction:
 - **batch-prepare-tiltseries**: takes data directories from SerialEM including frames, mdocs, anchor files, .., aligns the tilt series using MotionCor2, reorders if desired. Supports PACEtomo output files. 
-=======
-- **batch-prepare-tiltseries**: takes data directories from SerialEM including frames, mdocs, anchor files, .., aligns the tilt series using MotionCor2, reorders if desired. Without frames, it just runs newstack to reorder or copies pre-ordered stacks to the output directory.
->>>>>>> 021841b5
 - **blend-montages**: blends SerialEM montages, writes results to separate folder.
+
+### Postprocessing
 - **reconstruct**: performs batch reconstruction using imod and/or AreTomo
 
 ### Denoising & Deconvolution
@@ -18,16 +22,12 @@
 - **cryocare-predict**: wrapper for cryoCARE prediction
 - **deconv**: Python implementation of Dimitry Tegunov's tom_deconv.m script.
 
-### Visualisation & Export
-- **create-movie**: Create a movie from a series of image files. 
-- **nff-to-amiramesh**
-
 ### Subtomogram Averaging
 - **merge-dboxes**: Very beta, merges Dynamo DBoxes
 
-Full details:
-> tomotools --help  
-> tomotools [subcommand] --help
+### Other
+- **create-movie**: Create a movie from a series of image files.
+- **nff-to-amiramesh**
 
 ## Installation & Feedback
 
@@ -39,12 +39,8 @@
 ### Notes on sbgrid:
 If you're using an sbgrid environment, make sure to set the following in your .sbgrid.conf file:
 
-> PYTHON_X=3.8.8 (anything > 3.8 works)  
-> PRIISM_X=disable (replaces imod-native header command with an old version)  
-<<<<<<< HEAD
-> ARETOMO_X=1.2.5_cu11.2 (or whatever CUDA version your GPUs support)  
+> PYTHON_X=3.8.8 (anything > 3.8 works)
+> PRIISM_X=disable (replaces imod-native header command with an old version)
+> ARETOMO_X=1.2.5_cu11.2 (or whatever CUDA version your GPUs support)
 
-### Feedback, Bug Reports and Contributions are always welcome!
-=======
-> ARETOMO_X=1.2.5_cu11.2 (or whatever CUDA version your GPUs support)  
->>>>>>> 021841b5
+### Feedback, Bug Reports and Contributions are always welcome!